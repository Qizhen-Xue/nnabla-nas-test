--- conflicted
+++ resolved
@@ -68,28 +68,8 @@
         self.callback_on_start()
 
         # Test for init parameters
-<<<<<<< HEAD
-        if self.args['task'] != 'fullnet':
-            OFAResize.IS_TRAINING = False
-            for genotype in self.args['valid_genotypes']:
-                for img_size in self.args['valid_image_size_list']:
-                    self.monitor.reset()
-                    OFAResize.ACTIVE_SIZE = img_size
-                    self.model.set_valid_arch(genotype)
-                    self.reset_running_statistics()
-                    for i in tqdm(range(self.one_epoch_test), desc='Test for init parameters'):
-                        self.update_graph('test')
-                        self.valid_on_batch(is_test=True)
-                    self.monitor.info(f'img_size={img_size}, genotype={genotype} \n')
-                    self.callback_on_epoch_end(is_test=True)
-
-                    self.loss.zero()
-                    for k in self.metrics:
-                        self.metrics[k].zero()
-=======
         if self.hparams['task'] != 'fullnet':
             self.valid_genotypes(mode='test')
->>>>>>> 6dd66eed
 
         # training
         for self.cur_epoch in range(self.cur_epoch, self.hparams['epoch']):
@@ -106,32 +86,10 @@
                     train_keys = [m.name for m in self.monitor.meters.values()
                                   if 'train' in m.name]
                     self.monitor.display(i, key=train_keys)
-<<<<<<< HEAD
-            if self.cur_epoch % self.args["validation_frequency"] == 0:
-                OFAResize.IS_TRAINING = False
-                for genotype in self.args['valid_genotypes']:
-                    for img_size in self.args['valid_image_size_list']:
-                        self.monitor.reset()
-                        OFAResize.ACTIVE_SIZE = img_size
-                        self.model.set_valid_arch(genotype)
-                        self.reset_running_statistics()
-                        for i in tqdm(range(self.one_epoch_valid),
-                                      desc=f'Valid [{self.cur_epoch}/{self.args["epoch"]}]'):
-                            self.update_graph('valid')
-                            self.valid_on_batch(is_test=False)
-                        self.monitor.info(f'img_size={img_size}, genotype={genotype} \n')
-                        self.callback_on_epoch_end(is_test=False)
-                        self.monitor.write(self.cur_epoch)
-
-                    self.loss.zero()
-                    for k in self.metrics:
-                        self.metrics[k].zero()
-=======
                 clear_memory_cache()
             if self.cur_epoch % self.hparams["validation_frequency"] == 0:
                 self.valid_genotypes(mode='valid')
 
->>>>>>> 6dd66eed
         return self
 
     def callback_on_start(self):
