--- conflicted
+++ resolved
@@ -46,86 +46,6 @@
 
     def run(self):
         """Run the training process."""
-<<<<<<< HEAD
-        conf = self.conf
-        model = self.model
-        optim = self.optimizer
-        one_epoch = len(self.loader['model']) // conf['batch_size']
-
-        out_path = conf['output_path']
-        model_path = os.path.join(out_path, conf['model_name'])
-        log_path = os.path.join(out_path, 'search_config.json')
-        arch_file = model_path + '.json'
-        warmup = conf['warmup']
-        need_resample = conf['network']['name'] == 'pnas'
-
-        # monitor the training process
-        monitor = ut.ProgressMeter(one_epoch, path=out_path)
-        logger.info('Experimental settings are saved to ' + log_path)
-        ut.write_to_json_file(content=conf, file_path=log_path)
-
-        # sample computational graphs
-        self._sample(verbose=True)
-
-        for cur_epoch in range(conf['epoch']):
-            monitor.reset()
-
-            for i in range(one_epoch):
-                if need_resample:
-                    self._sample()
-
-                reward = 0
-                for mode, ph in self.placeholder.items():
-                    optim[mode].zero_grad()
-                    training = (mode == 'model')
-
-                    for _ in range(self.w_micros):
-                        ph['input'].d, ph['target'].d = self.loader[mode].next()
-                        ph['loss'].forward(clear_no_need_grad=True)
-                        ph['err'].forward(clear_buffer=True)
-                        if training or not need_resample:
-                            ph['loss'].backward(clear_buffer=True)
-
-                        error = ph['err'].d.copy()
-                        loss = ph['loss'].d.copy()
-
-                        monitor.update(mode + '_loss', loss * self.w_micros,
-                                       conf['mini_batch_size'])
-                        monitor.update(mode + '_err', error,
-                                       conf['mini_batch_size'])
-
-                        # compute reward for reinfoce update
-                        reward += (1-training) * loss
-
-                    # update the model parameters or arch parameters for DARTS
-                    if training or (warmup == 0 and not need_resample):
-                        optim[mode].update()
-
-                if warmup == 0 and need_resample:
-                    self._reinforce_update(reward)
-                    optim['arch'].update()
-
-                if i % conf['print_frequency'] == 0:
-                    monitor.display(i)
-
-            warmup -= warmup > 0
-            # saving the architecture parameters
-            if conf['network']['name'] == 'darts':
-                ut.save_dart_arch(model, arch_file)
-                for tag, img in visualize(arch_file, out_path).items():
-                    monitor.write_image(tag, img, cur_epoch)
-            else:
-                nn.save_parameters(model_path + '.h5',
-                                   model.get_arch_parameters())
-
-            monitor.write(cur_epoch)
-            logger.info('Epoch %d: lr=%.5f\tErr=%.3f\tLoss=%.3f' %
-                        (cur_epoch, optim['model'].get_learning_rate(),
-                         monitor['arch_err'].avg, monitor['arch_loss'].avg))
-
-        monitor.close()
-
-=======
         self._warmup()
         for cur_epoch in range(self.args.epoch):
             self.monitor.reset()
@@ -140,7 +60,6 @@
             self.monitor.write(cur_epoch)
         self.callback_on_finish()
         self.monitor.close()
->>>>>>> c5dff32d
         return self
 
     def _warmup(self):
