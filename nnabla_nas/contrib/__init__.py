<<<<<<< HEAD
from . import darts
from . import pnas
=======
from . import darts, pnas, mobilenetv2
>>>>>>> 085abd19

__all__ = ['darts', 'pnas', 'mobilenetv2']<|MERGE_RESOLUTION|>--- conflicted
+++ resolved
@@ -1,8 +1,5 @@
-<<<<<<< HEAD
 from . import darts
 from . import pnas
-=======
-from . import darts, pnas, mobilenetv2
->>>>>>> 085abd19
+from . import  mobilenetv2
 
 __all__ = ['darts', 'pnas', 'mobilenetv2']