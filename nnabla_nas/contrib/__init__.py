--- conflicted
+++ resolved
@@ -4,8 +4,4 @@
 from . import pnas
 from . import zoph
 
-<<<<<<< HEAD
-__all__ = ['darts', 'pnas', 'mobilenetv2', 'zoph']
-=======
-__all__ = ['darts', 'pnas', 'mobilenetv2', 'mbn']
->>>>>>> 9543eb48
+__all__ = ['darts', 'pnas', 'mobilenetv2', 'zoph', 'mbn']