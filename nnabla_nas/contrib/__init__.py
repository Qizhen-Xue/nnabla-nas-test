--- conflicted
+++ resolved
@@ -2,8 +2,4 @@
 from . import mobilenetv2
 from . import pnas
 
-<<<<<<< HEAD
-__all__ = ['darts', 'pnas']#, 'mobilenetv2']
-=======
-__all__ = ['darts', 'pnas', 'mobilenetv2']
->>>>>>> 38801c3b
+__all__ = ['darts', 'pnas']#, 'mobilenetv2']