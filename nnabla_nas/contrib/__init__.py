--- conflicted
+++ resolved
@@ -18,15 +18,8 @@
 from .classification import random_wired
 from .classification import zoph
 from .classification import fairnas
-<<<<<<< HEAD
-from .classification import ofa
+from .classification.ofa.networks import ofa_mbv3
 from .classification import ofa_xception
 
 
-__all__ = ['darts', 'pnas', 'zoph', 'mobilenet', 'random_wired', 'fairnas', 'ofa', 'ofa_xception']
-=======
-from .classification.ofa.networks import ofa_mbv3
-
-
-__all__ = ['darts', 'pnas', 'zoph', 'mobilenet', 'random_wired', 'fairnas', 'ofa_mbv3']
->>>>>>> 9811fbb5
+__all__ = ['darts', 'pnas', 'zoph', 'mobilenet', 'random_wired', 'fairnas', 'ofa_mbv3', 'ofa_xception']