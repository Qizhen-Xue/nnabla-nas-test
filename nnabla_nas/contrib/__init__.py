<<<<<<< HEAD
from . import darts, pnas#, mobilenetv2
=======
from . import darts
from . import pnas
>>>>>>> c5dff32d

__all__ = ['darts', 'pnas']#, 'mobilenetv2']<|MERGE_RESOLUTION|>--- conflicted
+++ resolved
@@ -1,8 +1,4 @@
-<<<<<<< HEAD
-from . import darts, pnas#, mobilenetv2
-=======
 from . import darts
 from . import pnas
->>>>>>> c5dff32d
 
 __all__ = ['darts', 'pnas']#, 'mobilenetv2']