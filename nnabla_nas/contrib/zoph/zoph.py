from collections import OrderedDict

import nnabla as nn
import nnabla.functions as F
import numpy as np
from nnabla.initializer import ConstantInitializer

import nnabla_nas.module as mo
import nnabla_nas.module.static.static_module as smo
from nnabla_nas.module.parameter import Parameter


#---------------------Definition of the candidate convolutions for the zoph search space-------------------------------
class SepConv(smo.SepConv):
    def __init__(self, name, parent, out_channels, kernel, dilation, eval_prob=None):

        if dilation is None:
            pad = tuple([ki//2 for ki in kernel])
        else:
            pad = tuple([(ki//2)*di for ki,di in zip(kernel, dilation)])

        smo.SepConv.__init__(self, name=name, parent=parent, in_channels=parent.shape[1],
                             out_channels=parent.shape[1],
                             kernel=kernel, pad=pad,
                             dilation=dilation, with_bias=False,
                             eval_prob=eval_prob)

        self.bn = mo.BatchNormalization(n_features=self._out_channels, n_dims=4)
        self.relu = mo.ReLU()

    def call(self, input):
        return self.relu(self.bn(smo.SepConv.call(self, smo.SepConv.call(self, input))))

class SepConv3x3(SepConv):
    def __init__(self, name, parent, channels, eval_prob=None):
        SepConv.__init__(self, name, parent, channels, (3,3), None, eval_prob=eval_prob)

class SepConv5x5(SepConv):
    def __init__(self, name, parent, channels, eval_prob=None):
        SepConv.__init__(self, name, parent, channels, (5,5), None, eval_prob=eval_prob)

class DilSepConv3x3(SepConv):
    def __init__(self, name, parent, channels, eval_prob=None):
        SepConv.__init__(self, name, parent, channels, (3,3), (2,2), eval_prob=eval_prob)

class DilSepConv5x5(SepConv):
    def __init__(self, name, parent, channels, eval_prob=None):
        SepConv.__init__(self, name, parent, channels, (5,5), (2,2), eval_prob=eval_prob)


#---------------------Definition of the candidate pooling operations for the zoph search space-------------------------------
class MaxPool3x3(smo.MaxPool):
    def __init__(self, name, parent, eval_prob=None, *args, **kwargs):
        smo.MaxPool.__init__(self, name, parent, kernel=(3,3), stride=(1,1), pad=(1,1))
        self.bn = mo.BatchNormalization(n_features=self.parent.shape[1], n_dims=4)
        self.relu= mo.ReLU()

    def call(self, input):
        return self.relu(self.bn(smo.MaxPool.call(self, input)))

class AveragePool3x3(smo.AvgPool):
    def __init__(self, name, parent, eval_prob=None, *args, **kwargs):
        smo.AvgPool.__init__(self, name, parent, kernel=(3,3), stride=(1,1), pad=(1,1), eval_prob=eval_prob)
        self.bn = mo.BatchNormalization(n_features=self.parent.shape[1], n_dims=4)
        self.relu= mo.ReLU()

    def call(self, input):
        return self.relu(self.bn(smo.AvgPool.call(self, input)))

#---------------------List of candidate layers for the zoph search space-------------------------------
ZOPH_CANDIDATES = [SepConv3x3,
                   SepConv5x5,
                   DilSepConv3x3,
                   DilSepConv5x5,
                   MaxPool3x3,
                   AveragePool3x3,
                   smo.Identity,
                   smo.Zero]

#-----------------------------------The definition of a Zoph cell--------------------------------------
class ZophBlock(smo.Graph):
    def __init__(self, name, parents, candidates, channels, join_parameters=None):
        self._candidates = candidates
        self._channels = channels
        if join_parameters is None:
            self._join_parameters = Parameter(shape=(len(candidates),))
        else:
            self._join_parameters = join_parameters
        smo.Graph.__init__(self, name, parents)

        join_prob = F.softmax(self._join_parameters)

        #add an input concatenation
        input_con = smo.Merging(name='{}/input_con'.format(self.name),
                                parents=self.parent,
                                mode='concat',
                                axis=1,
                                eval_prob=F.sum(join_prob[:-1]))
        self.append(input_con)
        input_conv = smo.Conv(name='{}/input_conv'.format(self.name), parent=input_con, in_channels=input_con.shape[1],
                              out_channels=self._channels, kernel=(1,1),
<<<<<<< HEAD
                              eval_prob=F.sum(join_prob[:-1]))
=======
                                eval_prob=F.sum(join_prob[:-1]))
>>>>>>> 38801c3b
        self.append(input_conv)

        for i,ci in enumerate(self._candidates):
            self.append(ci(name='{}/candidate_{}'.format(self.name, i),
                           parent=input_conv,
                           channels=self._channels,
                           eval_prob=join_prob[i]))
        self.append(smo.Join(name='{}/join'.format(self.name), parents=self[2:], join_parameters=self._join_parameters))

class ZophCell(smo.Graph):
    def __init__(self, name, parents, candidates, channels, n_modules=3, reducing=False, join_parameters=[None]*3):
        self._candidates = candidates
        self._channels = channels
        self._n_modules = n_modules
        self._reducing = reducing
        self._join_parameters = join_parameters
        smo.Graph.__init__(self, name, parents)

        #match the input dimensions
        shapes = [(list(ii.shape) + 4 * [1])[:4] for ii in self.parent]
        min_shape = np.min(np.array(shapes), axis=0)
        self._shape_adaptation = {i: np.array(si[2:]) / min_shape[2:] for i,si in enumerate(shapes) if tuple(si[2:]) != tuple(min_shape[2:])}

        #perform the input channel projection, using pointwise convolutions
        projected_inputs = []
        for i,ii in enumerate(self.parent):
            self.append(smo.Conv(name='{}/input_conv_{}'.format(self.name, i),
                                       parent=ii, in_channels=ii.shape[1],
                                       out_channels=self._channels,
                                       kernel=(1,1), with_bias=False))
            projected_inputs.append(self[-1])

        #perform shape adaptation, using pooling, if needed
        for i,pii in enumerate(projected_inputs):
            if i in self._shape_adaptation:
                self.append(smo.MaxPool(name='{}/shape_adapt_pool_{}'.format(self.name, i), parent=pii,
                                              kernel=self._shape_adaptation[i], stride=self._shape_adaptation[i]))
                projected_inputs[i] = self[-1]

        #in case of a reducing cell, we need to perform another max-pooling on all inputs
        if self._reducing:
            for i, pii in enumerate(projected_inputs):
<<<<<<< HEAD
                self.append(smo.MaxPool(name='{}/reduce_pool_{}'.format(self.name, i), parent=pii,
=======
                self.append(smo.MaxPool(name='{}/shape_adapt_pool_{}'.format(self.name, i), parent=pii,
>>>>>>> 38801c3b
                                              kernel=(2,2), stride=(2,2)))
                projected_inputs[i] = self[-1]

        cell_modules=projected_inputs
        for i in range(self._n_modules):
            self.append(ZophBlock(name='{}/zoph_block_{}'.format(self.name, i), parents=cell_modules,
                                      candidates=self._candidates, channels=self._channels,
                                      join_parameters=self._join_parameters[i]))
            cell_modules.append(self[-1])

        #perform output concatenation
        self.append(smo.Merging(name=self.name+'/output_concat', parents=cell_modules, mode='concat'))

class ZophNetwork(smo.Graph):
<<<<<<< HEAD
    def __init__(self, name, input_shape=(64,3,32,32), n_classes=10, stem_channels=64,
                 cells=[ZophCell]*3, cell_depth=[7]*3, cell_channels=[64, 128, 256],
                 reducing=[False, True, True], join_parameters=[[None]*7]*3, candidates=ZOPH_CANDIDATES, mode='sample'):
        smo.Graph.__init__(self, name, None)
=======
    def __init__(self, name, parents, n_classes=10, stem_channels=64,
                 cells=[ZophCell]*3, cell_depth=[7]*3, cell_channels=[64, 64, 128],
                 reducing=[True]*3, join_parameters=[[None]*7]*3, candidates=ZOPH_CANDIDATES):
>>>>>>> 38801c3b
        self._n_classes = n_classes
        self._stem_channels = stem_channels
        self._cells = cells
        self._cell_depth = cell_depth
        self._cell_channels = cell_channels
        self._join_parameters = join_parameters
        self._reducing = reducing
        self._candidates = candidates
<<<<<<< HEAD
        self._input_shape = input_shape
        self._input = smo.Input(name='{}/input'.format(self.name), value=nn.Variable(self._input_shape))
        self._mode = mode

        #1. add the stem convolutions
        self.append(smo.Conv(name='{}/stem_conv_1'.format(self.name), parent=self._input,
                             in_channels=self._input.shape[1], out_channels=self._stem_channels,
=======

        smo.Graph.__init__(self, name, parents)

        #1. add the stem convolutions
        self.append(smo.Conv(name='{}/stem_conv_1'.format(self.name), parent=self.parent[0],
                             in_channels=self.parent[0].shape[1], out_channels=self._stem_channels,
>>>>>>> 38801c3b
                             kernel=(3,3), pad=(1,1)))
        self.append(smo.Conv(name='{}/stem_conv_2'.format(self.name), parent=self[-1],
                             in_channels=self._stem_channels, out_channels=self._stem_channels,
                             kernel=(3,3), pad=(1,1)))

        #2. add the cells using shared architecture parameters
        for i, celli in enumerate(zip(self._cells, self._cell_depth, self._cell_channels,
                                      self._join_parameters, self._reducing)):
            self.append(celli[0](name='{}/cell_{}'.format(self.name, i),
                                 parents = self[-2:],
                                 candidates=self._candidates,
                                 n_modules=celli[1],
                                 channels=celli[2],
                                 join_parameters=celli[3],
                                 reducing=celli[4]))

        #3. add output convolutions and global average pooling layers
        self.append(smo.Conv(name='{}/output_conv_1'.format(self.name), parent=self[-1],
                             in_channels=self[-1].shape[1], out_channels=self._n_classes,
                             kernel=(1,1)))
        self.append(smo.GlobalAvgPool(name='{}/global_average_pool'.format(self.name), parent=self[-1]))

<<<<<<< HEAD
        for mi in self.get_arch_modules():
            mi.mode = self._mode

    @property
    def input_shape(self):
        return self._input_shape
=======
>>>>>>> 38801c3b

    def get_arch_modules(self):
        ans = []
        for name, module in self.get_modules():
            if isinstance(module, smo.Join):
                ans.append(module)
        return ans

<<<<<<< HEAD
    def get_net_modules(self, active_only=False):
        ans = []
        for name, module in self.get_modules():
            if isinstance(module, smo.Module) and not isinstance(module, smo.Join):
                if active_only:
                    if module._value is not None:
                        ans.append(module)
                    else:
                        pass
                else:
                    ans.append(module)
        return ans

    def get_net_parameters(self, grad_only=False):
        param = OrderedDict()
        for key, val in self.get_parameters(grad_only).items():
            if 'join' not in key:
                param[key] = val
        return param

    def get_arch_parameters(self, grad_only=False):
        param = OrderedDict()
        for key, val in self.get_parameters(grad_only).items():
            if 'join' in key:
                param[key] = val
        return param

    def __call__(self, input):
        self.reset_value()
        self._input._value = input
        return self._recursive_call()
=======
>>>>>>> 38801c3b

if __name__ == '__main__':
    import nnabla

<<<<<<< HEAD
    ctx = nnabla.ext_utils.get_extension_context('cudnn', device_id='0')
    nn.set_default_context(ctx)

=======
>>>>>>> 38801c3b
    input = smo.Input(name='input', value=nn.Variable((10,20,32,16)))
    input2 = smo.Input(name='input', value=nn.Variable((10,20,32,32)))
    nn_input = nn.Variable((128,3,32,32))

    sep_conv3x3 = SepConv3x3(name='conv1', parent=input, channels=30)
    sep_conv5x5 = SepConv5x5(name='conv2', parent=input, channels=30)
    dil_sep_conv3x3 = DilSepConv3x3(name='conv3', parent=input, channels=30)
    dil_sep_conv5x5 = DilSepConv5x5(name='conv4', parent=input, channels=30)
    max_pool3x3 = MaxPool3x3(name='pool1', parent=input)
    avg_pool3x3 = AveragePool3x3(name='pool2', parent=input)
    zoph_block = ZophBlock(name='block1', parents=[input, input], channels=20, candidates=ZOPH_CANDIDATES)
    zoph_cell = ZophCell(name='cell1', parents=[input, input2], candidates=ZOPH_CANDIDATES, channels=32)
<<<<<<< HEAD
    zoph_network = ZophNetwork(name='network1', input_shape=(128,3,32,32))
=======
    zoph_network = ZophNetwork(name='network1', parents=[input2])
>>>>>>> 38801c3b

    #---------------------test graph setup--------------------------
    out_1 = sep_conv3x3()
    out_2 = sep_conv5x5()
    out_3 = dil_sep_conv3x3()
    out_4 = dil_sep_conv5x5()
    out_5 = max_pool3x3()
    out_6 = avg_pool3x3()
    out_7 = zoph_block()
    out_8 = zoph_cell()
<<<<<<< HEAD
    out_9 = zoph_network(nn_input)

    #import pdb; pdb.set_trace()
    import time

    start = time.time()
    for i in range(500):
        out_9 = zoph_network(nn_input)
    print("sample time only is {}".format(time.time() - start))
    start = time.time()
    for i in range(500):
        out_9 = zoph_network(nn_input)
        out_9.forward()
    print("sample and inference time is {}".format(time.time() - start))


    #print all modules with shapes
    modules = zoph_network.get_modules()
    for _,mi in modules:
        if isinstance(mi, smo.Module):
            print("{}/{}".format(mi.name, mi.shape))

    import pdb; pdb.set_trace()

    ##forward twice, just to get rid of the setup time when profiling
    #for i in range(2):
        #print("Warmup fw pass {}".format(i))
        #out_9.forward()

    ##-------------------do the profiling results sum up to the correct value------------------
    #from nnabla_nas.module.static import NNablaProfiler
    #from nnabla.utils.profiler import GraphProfiler

    #profiler = LatencyEstimator()

    ##-----profiling the whole graph at once---------
    #total_latency = []
    #summed_latency = []
    #module_latencies = {ci: {} for ci in ZOPH_CANDIDATES}

    #for i in range(10):
        #prof = GraphProfiler(out_9, device_id=0, ext_name='cudnn', n_run=10)
        #prof.run()
        #total_latency.append(float(prof.result['forward_all']))

        #profiler    = NNablaProfiler()
        #latencies   = zoph_network.profile(profiler, n_run=10)
        #summed_lat  = 0.0
        #for li in latencies:
            #summed_lat += latencies[li]

        #summed_latency.append(summed_lat)

        ##-----profiling each module individually--------
        #mods = zoph_network.get_modules()
        #for _,mi in mods:
            #if isinstance(mi, smo.Module):
                #for mli in module_latencies:
                    #if isinstance(mi, mli):
                        #try:
                            #module_latencies[mli][mi.shape].append(mi._prof)
                        #except:
                            #module_latencies[mli][mi.shape] = [mi._prof]
                #mi._prof = None #reset the profile

        #print(i)

    #print('latency when profiling the whole graph at once is {}/{}'.format(np.mean(np.array(total_latency)), np.std(np.array(total_latency))))
    #print('latency when profiling module by module is {}/{}'.format(np.mean(np.array(summed_latency)), np.std(np.array(summed_latency))))

    #for mi in module_latencies:
        #for si in module_latencies[mi]:
            #print("Latency of module {} with shape {} is {}/{}".format(mi, si, np.mean(np.array(module_latencies[mi][si])), np.std(np.array(module_latencies[mi][si]))))

    #import pdb; pdb.set_trace()
    #exp_lat     = zoph_network.get_exp_latency(profiler)
    #import pdb; pdb.set_trace()
=======
    out_9 = zoph_network()

    #forward twice, just to get rid of the setup time when profiling
    for i in range(2):
        print("Warmup fw pass {}".format(i))
        out_9.forward()

    #-------------------do the profiling results sum up to the correct value------------------
    from nnabla_nas.module.static import NNablaProfiler
    from nnabla.utils.profiler import GraphProfiler

    #-----profiling the whole graph at once---------
    ctx = nn.context.get_current_context()
    dev_idx = int(ctx.device_id)
    nnabla_context = ctx.backend[0].split(':')[0]
    total_latency = [] 
    summed_latency = []

    for i in range(10):
        prof = GraphProfiler(out_9, device_id=dev_idx, ext_name=nnabla_context, n_run=10)
        prof.run()
        total_latency.append(float(prof.result['forward_all']))

        #-----profiling each module individually--------
        profiler    = NNablaProfiler()

        for mi in zoph_network.get_modules():
            if isinstance(mi, smo.Module):
                mi._profile = None #reset the profile

        latencies   = zoph_network.profile(profiler, n_run=10)
        summed_lat  = 0.0
        for li in latencies:
            summed_latency.append(latencies[li])
        print(i)

    print('latency when profiling the whole graph at once is {}'.format(np.sum(np.array(total_latency))/10))
    print('latency when profiling module by module is {}'.format(np.sum(np.array(summed_latency))/10))
    
    exp_lat     = zoph_network.get_exp_latency(profiler)
    import pdb; pdb.set_trace()
>>>>>>> 38801c3b
<|MERGE_RESOLUTION|>--- conflicted
+++ resolved
@@ -99,11 +99,7 @@
         self.append(input_con)
         input_conv = smo.Conv(name='{}/input_conv'.format(self.name), parent=input_con, in_channels=input_con.shape[1],
                               out_channels=self._channels, kernel=(1,1),
-<<<<<<< HEAD
                               eval_prob=F.sum(join_prob[:-1]))
-=======
-                                eval_prob=F.sum(join_prob[:-1]))
->>>>>>> 38801c3b
         self.append(input_conv)
 
         for i,ci in enumerate(self._candidates):
@@ -146,11 +142,7 @@
         #in case of a reducing cell, we need to perform another max-pooling on all inputs
         if self._reducing:
             for i, pii in enumerate(projected_inputs):
-<<<<<<< HEAD
                 self.append(smo.MaxPool(name='{}/reduce_pool_{}'.format(self.name, i), parent=pii,
-=======
-                self.append(smo.MaxPool(name='{}/shape_adapt_pool_{}'.format(self.name, i), parent=pii,
->>>>>>> 38801c3b
                                               kernel=(2,2), stride=(2,2)))
                 projected_inputs[i] = self[-1]
 
@@ -165,16 +157,10 @@
         self.append(smo.Merging(name=self.name+'/output_concat', parents=cell_modules, mode='concat'))
 
 class ZophNetwork(smo.Graph):
-<<<<<<< HEAD
     def __init__(self, name, input_shape=(64,3,32,32), n_classes=10, stem_channels=64,
                  cells=[ZophCell]*3, cell_depth=[7]*3, cell_channels=[64, 128, 256],
                  reducing=[False, True, True], join_parameters=[[None]*7]*3, candidates=ZOPH_CANDIDATES, mode='sample'):
         smo.Graph.__init__(self, name, None)
-=======
-    def __init__(self, name, parents, n_classes=10, stem_channels=64,
-                 cells=[ZophCell]*3, cell_depth=[7]*3, cell_channels=[64, 64, 128],
-                 reducing=[True]*3, join_parameters=[[None]*7]*3, candidates=ZOPH_CANDIDATES):
->>>>>>> 38801c3b
         self._n_classes = n_classes
         self._stem_channels = stem_channels
         self._cells = cells
@@ -183,7 +169,6 @@
         self._join_parameters = join_parameters
         self._reducing = reducing
         self._candidates = candidates
-<<<<<<< HEAD
         self._input_shape = input_shape
         self._input = smo.Input(name='{}/input'.format(self.name), value=nn.Variable(self._input_shape))
         self._mode = mode
@@ -191,14 +176,6 @@
         #1. add the stem convolutions
         self.append(smo.Conv(name='{}/stem_conv_1'.format(self.name), parent=self._input,
                              in_channels=self._input.shape[1], out_channels=self._stem_channels,
-=======
-
-        smo.Graph.__init__(self, name, parents)
-
-        #1. add the stem convolutions
-        self.append(smo.Conv(name='{}/stem_conv_1'.format(self.name), parent=self.parent[0],
-                             in_channels=self.parent[0].shape[1], out_channels=self._stem_channels,
->>>>>>> 38801c3b
                              kernel=(3,3), pad=(1,1)))
         self.append(smo.Conv(name='{}/stem_conv_2'.format(self.name), parent=self[-1],
                              in_channels=self._stem_channels, out_channels=self._stem_channels,
@@ -221,15 +198,12 @@
                              kernel=(1,1)))
         self.append(smo.GlobalAvgPool(name='{}/global_average_pool'.format(self.name), parent=self[-1]))
 
-<<<<<<< HEAD
         for mi in self.get_arch_modules():
             mi.mode = self._mode
 
     @property
     def input_shape(self):
         return self._input_shape
-=======
->>>>>>> 38801c3b
 
     def get_arch_modules(self):
         ans = []
@@ -238,7 +212,6 @@
                 ans.append(module)
         return ans
 
-<<<<<<< HEAD
     def get_net_modules(self, active_only=False):
         ans = []
         for name, module in self.get_modules():
@@ -270,18 +243,13 @@
         self.reset_value()
         self._input._value = input
         return self._recursive_call()
-=======
->>>>>>> 38801c3b
 
 if __name__ == '__main__':
     import nnabla
 
-<<<<<<< HEAD
     ctx = nnabla.ext_utils.get_extension_context('cudnn', device_id='0')
     nn.set_default_context(ctx)
 
-=======
->>>>>>> 38801c3b
     input = smo.Input(name='input', value=nn.Variable((10,20,32,16)))
     input2 = smo.Input(name='input', value=nn.Variable((10,20,32,32)))
     nn_input = nn.Variable((128,3,32,32))
@@ -294,11 +262,7 @@
     avg_pool3x3 = AveragePool3x3(name='pool2', parent=input)
     zoph_block = ZophBlock(name='block1', parents=[input, input], channels=20, candidates=ZOPH_CANDIDATES)
     zoph_cell = ZophCell(name='cell1', parents=[input, input2], candidates=ZOPH_CANDIDATES, channels=32)
-<<<<<<< HEAD
     zoph_network = ZophNetwork(name='network1', input_shape=(128,3,32,32))
-=======
-    zoph_network = ZophNetwork(name='network1', parents=[input2])
->>>>>>> 38801c3b
 
     #---------------------test graph setup--------------------------
     out_1 = sep_conv3x3()
@@ -309,7 +273,6 @@
     out_6 = avg_pool3x3()
     out_7 = zoph_block()
     out_8 = zoph_cell()
-<<<<<<< HEAD
     out_9 = zoph_network(nn_input)
 
     #import pdb; pdb.set_trace()
@@ -331,102 +294,3 @@
     for _,mi in modules:
         if isinstance(mi, smo.Module):
             print("{}/{}".format(mi.name, mi.shape))
-
-    import pdb; pdb.set_trace()
-
-    ##forward twice, just to get rid of the setup time when profiling
-    #for i in range(2):
-        #print("Warmup fw pass {}".format(i))
-        #out_9.forward()
-
-    ##-------------------do the profiling results sum up to the correct value------------------
-    #from nnabla_nas.module.static import NNablaProfiler
-    #from nnabla.utils.profiler import GraphProfiler
-
-    #profiler = LatencyEstimator()
-
-    ##-----profiling the whole graph at once---------
-    #total_latency = []
-    #summed_latency = []
-    #module_latencies = {ci: {} for ci in ZOPH_CANDIDATES}
-
-    #for i in range(10):
-        #prof = GraphProfiler(out_9, device_id=0, ext_name='cudnn', n_run=10)
-        #prof.run()
-        #total_latency.append(float(prof.result['forward_all']))
-
-        #profiler    = NNablaProfiler()
-        #latencies   = zoph_network.profile(profiler, n_run=10)
-        #summed_lat  = 0.0
-        #for li in latencies:
-            #summed_lat += latencies[li]
-
-        #summed_latency.append(summed_lat)
-
-        ##-----profiling each module individually--------
-        #mods = zoph_network.get_modules()
-        #for _,mi in mods:
-            #if isinstance(mi, smo.Module):
-                #for mli in module_latencies:
-                    #if isinstance(mi, mli):
-                        #try:
-                            #module_latencies[mli][mi.shape].append(mi._prof)
-                        #except:
-                            #module_latencies[mli][mi.shape] = [mi._prof]
-                #mi._prof = None #reset the profile
-
-        #print(i)
-
-    #print('latency when profiling the whole graph at once is {}/{}'.format(np.mean(np.array(total_latency)), np.std(np.array(total_latency))))
-    #print('latency when profiling module by module is {}/{}'.format(np.mean(np.array(summed_latency)), np.std(np.array(summed_latency))))
-
-    #for mi in module_latencies:
-        #for si in module_latencies[mi]:
-            #print("Latency of module {} with shape {} is {}/{}".format(mi, si, np.mean(np.array(module_latencies[mi][si])), np.std(np.array(module_latencies[mi][si]))))
-
-    #import pdb; pdb.set_trace()
-    #exp_lat     = zoph_network.get_exp_latency(profiler)
-    #import pdb; pdb.set_trace()
-=======
-    out_9 = zoph_network()
-
-    #forward twice, just to get rid of the setup time when profiling
-    for i in range(2):
-        print("Warmup fw pass {}".format(i))
-        out_9.forward()
-
-    #-------------------do the profiling results sum up to the correct value------------------
-    from nnabla_nas.module.static import NNablaProfiler
-    from nnabla.utils.profiler import GraphProfiler
-
-    #-----profiling the whole graph at once---------
-    ctx = nn.context.get_current_context()
-    dev_idx = int(ctx.device_id)
-    nnabla_context = ctx.backend[0].split(':')[0]
-    total_latency = [] 
-    summed_latency = []
-
-    for i in range(10):
-        prof = GraphProfiler(out_9, device_id=dev_idx, ext_name=nnabla_context, n_run=10)
-        prof.run()
-        total_latency.append(float(prof.result['forward_all']))
-
-        #-----profiling each module individually--------
-        profiler    = NNablaProfiler()
-
-        for mi in zoph_network.get_modules():
-            if isinstance(mi, smo.Module):
-                mi._profile = None #reset the profile
-
-        latencies   = zoph_network.profile(profiler, n_run=10)
-        summed_lat  = 0.0
-        for li in latencies:
-            summed_latency.append(latencies[li])
-        print(i)
-
-    print('latency when profiling the whole graph at once is {}'.format(np.sum(np.array(total_latency))/10))
-    print('latency when profiling module by module is {}'.format(np.sum(np.array(summed_latency))/10))
-    
-    exp_lat     = zoph_network.get_exp_latency(profiler)
-    import pdb; pdb.set_trace()
->>>>>>> 38801c3b
