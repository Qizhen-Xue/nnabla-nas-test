"""
Classes for graph based definition of DNN architectures and candidate spaces.
"""

#from nnabla_nas.graph.profiling import *
import numpy as np
import nnabla as nn
import nnabla.functions as F
from nnabla.initializer import (ConstantInitializer, UniformInitializer,
                                calc_uniform_lim_glorot)
from nnabla_nas.module.parameter import Parameter
import nnabla_nas.module as mo
import nnabla_nas.contrib.misc as misc
import operator

def _get_abs_string_index(obj, idx):
    """Get the absolute index for the list of modules"""
    idx = operator.index(idx)
    if not (-len(obj) <= idx < len(obj)):
        raise IndexError('index {} is out of range'.format(idx))
    if idx < 0:
        idx += len(obj)
    return str(idx)

class Module(mo.Module):
    def __init__(self, name, parent, eval_prob=None, *args, **kwargs):
        """
        A vertice is a computational node in a DNN architecture.
        It has a unique name, and a reference to a graph object where it lives in.
        You can provide collections (a list of strings). A collection is a group
        of vertices which share common properties or belong together because of
        a certain reason.

        :param name: string, the unique name of the vertice which identifies it.
        The name must be unique within the graph the vertice lives in.
        :param parent: list, list of parent vertices
        :collections: list of strings, the collections this vertice belongs to.
        A collection is a group of vertices, which belong together for some
        reason.
        """
        self._init_parent(parent)
        self._children      = []
        self._name          = name
        self._value         = None
        self._eval_probs    = None
        self._prof          = None
        self._shape         = None
        self._forward_tag   = False
        if eval_prob is None:
            self._eval_prob = nn.Variable.from_numpy_array(np.array(1.0))
        else:
            self._eval_prob = eval_prob

        mo.Module.__init__(self)

    def add_child(self, child):
        self._children.append(child)

    def _init_parent(self, parent):
        if isinstance(parent, Module):
            self._parent = parent
            self._parent.add_child(self)
        else:
            raise RuntimeError

    def _shape_function(self):
        #we build a nummy nnabla graph to infer the shapes
        input = nn.Variable(self.parent.shape)
        dummy_graph  = self._value_function(input)
        return dummy_graph.shape

    @property
    def shape(self):
        if self._shape is None:
            self._shape = self._shape_function()
        return self._shape

    @property
    def name(self):
        """
        A unique name within the graph this vertice lives in
        """
        return self._name

    @property
    def parent(self):
        """
        The parent vertices of this vertice (all vertices which are connected
        with incoming edges).
        """
        return self._parent

    @property
    def children(self):
        """
        The vhild vertices of this vertice (all vertices which are connected
        with outgoing edges).
        """
        return self._children

    def _value_function(self, input):
        raise NotImplementedError

    def clear_value(self):
        self._value = None

    def call(self, tag=None):
        if tag is None or self._forward_tag != tag:
            self._forward_tag   = not(self._forward_tag) #flip the tag
            self._value         = self._value_function(self.parent(self._forward_tag))
        return self._value

    def __call__(self, *args, **kargs):
        return self.call(*args, **kargs)

    @property
    def eval_prob(self):
        return self._eval_prob

    @eval_prob.setter
    def eval_prob(self, value):
        self._eval_prob = value

    #def _eval_prob_function(self, input):
    #    res = {}
    #
    #    for ii in input:
    #        res[ii] = input[ii]
    #
    #    res.update({self: nn.Variable.from_numpy_array(np.array(1.0))})
    #    return res

    def profile(self, profiler, n_run=100):
        if self._prof is None:
            self._prof = self._profile(profiler, n_run)
        return self._prof

    def _profile(self, profiler, n_run=100):
        input = nn.Variable(shape=self.parent.shape)
        out = self._value_function(input)
        try:
            return float(profiler.profile(out, n_run=n_run))
        except:
            print("Cannot profile module {}!".format(self.name))
            return 0.0

    def param_memory_size(self, bitwidth=32, div=8*2**20):
        """
        Returns the memory requirement to store the parameters of the vertice
        :param bitwidth: integer, the bitwidth used to encode the parameters
        :param div: integer, e.g. 8*2**20 if we want to have the complexity in MB
        """
        mem = 0.0
        params = self.get_parameters()
        for pi in params:
            mem += bitwidth * np.prod(params[pi].shape) / div
        return mem

    def activation_memory_size(self, bitwidth=32, div=8*2**20):
        """
        Returns the memory requirement to store the activations of the vertice
        :param bitwidth: integer, the bitwidth used to encode the parameters
        :param div: integer, e.g. 8*2**20 if we want to have the complexity in MB
        """
        return bitwidth * np.prod(self.shape) / div

    def get_exp_latency(self, profiler, n_run=10):
        return self.profile(profiler, n_run=n_run)*self.eval_prob

#------------------------------------A graph of StaticModules--------------------------------------
class Graph(mo.ModuleList, Module):
    # Graph is derived from Op, such that we can realize nested graphs!
    def __init__(self, name, parents, eval_prob=None, *args, **kwargs):
        mo.ModuleList.__init__(self, *args, **kwargs)
        Module.__init__(self, name=name, parent=parents, eval_prob=eval_prob)
        self._output = None

    @property
    def output(self):
        return self[-1]

    def _init_parent(self, parent):
        parent_type_mismatch = [not isinstance(pi, Module) for pi in parent]
        self._parent=[]
        if sum(parent_type_mismatch) == 0:
            for pi in parent:
                self._parent.append(pi)
                pi._children.append(self)
        else:
            raise Exception('At least one provided parent is not instance of class StaticModule')

    def clear_value(self):
        for gmi in self._graph_modules:
            gmi.clear_value()

    def clear_probs(self):
        for gmi in self._graph_modules:
            gmi.clear_value()

    def call(self, tag=None):
        return self.output(tag=tag)

    #def eval_probs(self, clear_probs=False):
    #    return self.output.eval_probs(clear_probs=clear_probs)

    @property
    def shape(self):
        """
        The output determines the shape of the graph.
        """
        if self._shape is None:
            self._shape = self.output.shape
        return self._shape

    def _profile(self, profiler, n_run=100):
        """
        Compared to a single vertice, we need to profile all vertices which are nested in this graph.
        """
        result = {}
        for mi in self.get_modules():
            if isinstance(mi[1], Module):
                if mi[1] != self and not isinstance(mi[1], Graph):
                    result[mi[1].name] = mi[1].profile(profiler, n_run=n_run)
                else:
                    print("do not profile {}".format(mi[1].name))
        return result

    def __getitem__(self, index):
        if isinstance(index, slice):
            return Graph(name=self._name+ '/'+str(index),
                                  parents=self._parent,
                                  modules=list(self.modules.values())[index])
        index = _get_abs_string_index(self, index)
        return self.modules[index]

    def __delitem__(self, index):
        raise RuntimeError

    def get_exp_latency(self, profiler, n_run=10):
        exp_latency = 0
        for mi in self.modules:
            exp_latency += self.modules[mi].get_exp_latency(profiler, n_run)
        return exp_latency

#------------------------------------Some basic StaticModules------------------------------
class Input(Module):
    def __init__(self, name, value=None, eval_prob=None, *args, **kwargs):
        """
        An input op to the graph, which can store input values to propagate through the graph. If the input node has
        parent, it is the identity op, which just feeds the aggregated inputs to the output.
        """
        Module.__init__(self, name=name, parent=None, eval_prob=eval_prob)
        self._value     = value
        self._shape     = self._value.shape

    def _init_parent(self, parent):
        """
        An input vertice can have no parents
        """
        self._parent = None

    def _value_function(self, inputs):
        return self._value

    #def eval_probs(self, clear_probs=False):
    #    if clear_probs:
    #        self.clear_eval_probs()
#
#        if self._eval_probs is None:
#            self._eval_probs = self._eval_prob_function(input={})
#        return self._eval_probs

#    def _eval_prob_function(self, input):
#        #The input module has no parents, therefore we only return the evaluation probability of self
#        return {self: nn.Variable.from_numpy_array(np.array(1.0))}

    def clear_value(self):
        """
        We are not allowed to clear the value of an input vertice!
        """
        pass

    def _profile(self, profiler, n_run=100):
        return 0.0
<<<<<<< HEAD
    
=======

>>>>>>> a0f06c66
    def call(self, tag=None):
        return self._value_function(None)

class Identity(mo.Identity, Module):
    def __init__(self, name, parent, eval_prob=None, *args, **kwargs):
        mo.Identity.__init__(self, *args, **kwargs)
        Module.__init__(self, name, parent, eval_prob=eval_prob)

    def _value_function(self, input):
        return mo.Identity.call(self, input)

    def call(self, tag=None):
        return Module.call(self, tag=tag)

class Zero(mo.Zero, Module):
    def __init__(self, name, parent, eval_prob=None, *args, **kwargs):
        mo.Zero.__init__(self, *args, **kwargs)
        Module.__init__(self, name, parent, eval_prob=eval_prob)
        self._value = nn.Variable.from_numpy_array(np.zeros(self._parent.shape))

    def _value_function(self, input):
        return self._value

    def call(self, tag=None):
        self._forward_tag = tag
        return self._value_function(None)

    #def _eval_prob_function(self, input): #a zero operation sets the evaluation pobabilities of all parents to 0
    #    return {self: nn.Variable.from_numpy_array(np.array(1.0))}

class Conv(mo.Conv, Module):
    def __init__(self, name, parent, eval_prob=None, *args, **kwargs):
        mo.Conv.__init__(self, *args, **kwargs)
        Module.__init__(self, name, parent, eval_prob=eval_prob)

    def _value_function(self, input):
        return mo.Conv.call(self, input) #change to self.call

    def call(self, tag=None):
        return Module.call(self, tag=tag)

class Linear(mo.Dropout, Module):
    def __init__(self, name, parent, *args, **kwargs):
        mo.Linear.__init__(self, *args, **kwargs)
        Module.__init__(self, name, parent)

    def _value_function(self, input):
        return mo.Linear.call(self, input)

    def call(self, clear_value=False):
        return Module.call(self, clear_value=clear_value)

class DwConv(mo.DwConv, Module):
    def __init__(self, name, parent, eval_prob=None, *args, **kwargs):
        mo.DwConv.__init__(self, *args, **kwargs)
        Module.__init__(self, name, parent, eval_prob=eval_prob)

    def _value_function(self, input):
        return mo.DwConv.call(self, input)

    def call(self, tag=None):
        return Module.call(self, tag=tag)

class SepConv(misc.SepConv, Module):
    def __init__(self, name, parent, eval_prob=None, *args, **kwargs):
        misc.SepConv.__init__(self, *args, **kwargs)
        Module.__init__(self, name, parent, eval_prob=eval_prob)

    def _value_function(self, input):
        return misc.SepConv.call(self, input)

    def call(self, tag=None):
        return Module.call(self, tag=tag)

class MaxPool(mo.MaxPool, Module):
    def __init__(self, name, parent, eval_prob=None, *args, **kwargs):
        mo.MaxPool.__init__(self, *args, **kwargs)
        Module.__init__(self, name, parent, eval_prob=eval_prob)

    def _value_function(self, input):
        return mo.MaxPool.call(self, input)

    def call(self, tag=None):
        return Module.call(self, tag=tag)

class AvgPool(mo.AvgPool, Module):
    def __init__(self, name, parent, eval_prob=None, *args, **kwargs):
        mo.AvgPool.__init__(self, *args, **kwargs)
        Module.__init__(self, name, parent, eval_prob=eval_prob)

    def _value_function(self, input):
        return mo.AvgPool.call(self, input)

    def call(self, tag=None):
        return Module.call(self, tag=tag)

class GlobalAvgPool(mo.GlobalAvgPool, Module):
    def __init__(self, name, parent, eval_prob=None, *args, **kwargs):
        mo.GlobalAvgPool.__init__(self, *args, **kwargs)
        Module.__init__(self, name, parent, eval_prob=eval_prob)

    def _value_function(self, input):
        return mo.GlobalAvgPool.call(self, input)

    def call(self, tag=None):
        return Module.call(self, tag=tag)

class ReLU(mo.ReLU, Module):
    def __init__(self, name, parent, eval_prob=None, *args, **kwargs):
        mo.ReLU.__init__(self, *args, **kwargs)
        Module.__init__(self, name, parent, eval_prob=eval_prob)

    def _value_function(self, input):
        return mo.ReLU.call(self, input)

    def call(self, tag=None):
        return Module.call(self, tag=tag)

class Dropout(mo.Dropout, Module):
    def __init__(self, name, parent, *args, **kwargs):
        mo.Dropout.__init__(self, *args, **kwargs)
        Module.__init__(self, name, parent)

    def _value_function(self, input):
        return mo.Dropout.call(self, input)

    def call(self, clear_value=False):
        return Module.call(self, clear_value=clear_value)

class BatchNormalization(mo.BatchNormalization, Module):
    def __init__(self, name, parent, eval_prob=None, *args, **kwargs):
        mo.BatchNormalization.__init__(self, *args, **kwargs)
        Module.__init__(self, name, parent, eval_prob=eval_prob)

    def _value_function(self, input):
        return mo.BatchNormalization.call(self, input)

    def call(self, tag=None):
        return Module.call(self, tag=tag)

class Merging(mo.Merging, Module):
    def __init__(self, name, parents, mode, eval_prob=None, axis=1):
        mo.Merging.__init__(self, mode, axis)
        Module.__init__(self, name, parents, eval_prob=eval_prob)

    def _init_parent(self, parent):
        #we allow for multiple parents!
        parent_type_mismatch = [not isinstance(pi, Module) for pi in parent]
        self._parent=[]
        if sum(parent_type_mismatch) == 0:
            for pi in parent:
                self._parent.append(pi)
                pi._children.append(self)
        else:
            raise Exception('At least one provided parent is not a static module!')

    def call(self, tag=None):
        if tag is None or self._forward_tag != tag:
            self._forward_tag   = not(self._forward_tag) #flip the tag
            self._value         = self._value_function([pi(self._forward_tag) for pi in self.parent])
        return self._value

    #def eval_probs(self, clear_probs=False):
    #    if clear_probs:
    #        self.clear_eval_probs()
#
#        if self._eval_probs is None:
#            self._eval_probs = self._eval_prob_function([pi.eval_probs(clear_probs) for pi in self.parent])
#        return self._eval_probs

 #   def _eval_prob_function(self, input):
 #       res = {}
 #       for i, inpi in enumerate(input):  # dictionary
 #           for inpii in inpi: #dictionary element
 #               if inpii in res:
 #                   res[inpii].append(inpi[inpii])
 #               else:
 #                   res.update({inpii: [inpi[inpii]]})
#
#        for resi in res:
#            res[resi] = 1.0 - F.prod(1.0 - F.stack(*res[resi]))
#
#        res.update({self: nn.Variable.from_numpy_array(np.array(1.0))})
#        return res

    def _value_function(self, input):
        return mo.Merging.call(self,*input)

    def _shape_function(self):
        #we build a nummy nnabla graph to infer the shapes
        inputs = [nn.Variable(pi.shape) for pi in self.parent]
        dummy_graph  = self._value_function(inputs)
        return dummy_graph.shape

    def _profile(self, profiler, n_run=100):
        inputs = [nn.Variable(shape=pi.shape) for pi in self.parent]
        out = self._value_function(inputs)
        try:
            return float(profiler.profile(out, n_run=n_run))
        except:
            print("Cannot profile module {}!".format(self.name))
            return 0.0


class Join(Module):
    def __init__(self, name, parents, join_parameters, mode='linear', *args, **kwargs):
        """
        :param join_parameters: nnabla variable of shape (#parents,1), the logits for the join operations
        :param mode: string, the mode we use to join (linear, sample, max)
        """
        if len(parents) < 2:
            raise Exception("Join vertice {} must have at least 2 inputs, but has {}.".format(self.name, len(parent)))

        self._supported_modes =['linear', 'sample', 'max']
        self.mode = mode

        if join_parameters.size == len(parents):
            self._join_parameters = F.reshape(join_parameters, shape=(len(parents),), inplace=False)
        else:
            raise Exception("The number of provided join parameters does not match the number of parents")
        self._sel_p = F.softmax(self._join_parameters)

        Module.__init__(self, name=name, parent=parents, *args, **kwargs)

    def _init_parent(self, parent):
        #we allow for multiple parents!
        parent_type_mismatch = [not isinstance(pi, Module) for pi in parent]
        self._parent=[]
        if sum(parent_type_mismatch) == 0:
            for pi in parent:
                self._parent.append(pi)
                pi._children.append(self)
        else:
            raise Exception('At least one provided parent is not a static module!')

    @property
    def mode(self):
        return self._mode

    @mode.setter
    def mode(self, m):
        if m in self._supported_modes:
            self._mode = m
        else:
            raise Exception("Join only supports the modes: {}".format(self._supported_modes))

    def _value_function(self, input):
        """
        Aggregates all input tensors to one single input tensor (summing them up)
        """
        def one_hot(x, n=len(input)):
            return np.array([int(i == x) for i in range(n)])

        res = 0.0
        if self.mode == 'linear':
            for pi, inpi in zip(self._sel_p, input):
                res += pi.reshape((1,)*len(inpi.shape)) * inpi
        elif self.mode == 'sample':
            self._sel_p.forward()
            self._idx = np.random.choice(len(inputs), 1, p=self._sel_p.d)[0]
            print('{} selects input {} with p={}'.format(self.name, self._idx, self._sel_p.d[self._idx]))
            res = inputs[self._idx]
            self._z = one_hot(self._idx)
            self._score = self._z - self._sel_p.d
        elif self.mode == 'max':
            #just pick the input channel with the highest probability!
            self._idx = np.argmax(self._join_parameters.d)
            res = inputs[self._idx]
            self._z = one_hot(self._idx)
            self._score = self._z - self._sel_p.d
            print('{} selects input {}'.format(self.name, self._idx))
        return res

    def call(self, tag=None):
        if tag is None or self._forward_tag != tag:
            self._forward_tag   = not(self._forward_tag) #flip the tag
            self._value         = self._value_function([pi(self._forward_tag) for pi in self.parent])
        return self._value

    #def eval_probs(self, clear_probs=False):
    #    if clear_probs:
    #        self.clear_eval_probs()
#
#        if self._eval_probs is None:
#            self._eval_probs = self._eval_prob_function([pi.eval_probs(clear_probs) for pi in self.parent])
#        return self._eval_probs

 #   def _eval_prob_function(self, input):
 #       res = {}
 #       for i, inpi in enumerate(input):  # dictionary
 #           for inpii in inpi: #dictionary element
 #               if inpii in res:
 #               # we need to multiply all the evaluation probabilities of one input with the corresponding selection #probability
 #                   res[inpii] += inpi[inpii] * self._sel_p[i]
 #               else:
 #                   res.update({inpii: inpi[inpii] * self._sel_p[i]})
 #       res.update({self: nn.Variable.from_numpy_array(np.array(1.0))})
 #       return res

    def _shape_function(self):
        #we build a nummy nnabla graph to infer the shapes
        inputs = [nn.Variable(pi.shape) for pi in self.parent]
        dummy_graph  = self._value_function(inputs)
        return dummy_graph.shape

    def _profile(self, profiler, n_run=100):
        inputs = [nn.Variable(shape=pi.shape) for pi in self.parent]
        out = self._value_function(inputs)
        try:
            return float(profiler.profile(out, n_run=n_run))
        except:
            print("Cannot profile module {}!".format(self.name))
            return 0.0


if __name__ == '__main__':
    from nnabla_nas.module.static import NNablaProfiler
    class MyGraph(Graph):
        def __init__(self, name, parents):
            Graph.__init__(self, name=name, parents=parents)

            join_param = Parameter(shape=(3,))
            join_prob  = F.softmax(join_param)

            self.append(Input(name='input_2', value=nn.Variable((10,20,32,32)),
                        eval_prob=join_prob[0]+join_prob[1]))
            self.append(Conv(name='conv', parent=self[-1], in_channels=20, out_channels=20, kernel=(3,3), pad=(1,1),
                        eval_prob=join_prob[0]))
            self.append(Input(name='input_3', value=nn.Variable((10,20,32,32)),
                        eval_prob=join_prob[2]))
            self.append(Join(name='join',
                             parents=self,
                             mode='linear',
                             join_parameters=join_param))
            #self.append(Join(name='join', parent=self[-1], join_parameters=Parameter(shape=(2,))))
#            self.append(Merge(name='merge', parent=[self[-1], self[0]]))

    input_module_1 = Input(name='input_1', value=nn.Variable((10,20,32,32)))
    myGraph = MyGraph(name='myGraph', parents=[input_module_1])
    out = myGraph()

    sliced = myGraph[:1]

    latency = myGraph.profile(NNablaProfiler(), n_run=10)

    eval_p = {gm: myGraph.modules[gm].eval_prob for gm in myGraph.modules}
    for evi in eval_p:
        try:
            eval_p[evi].forward()
        except:
            pass
        print("Module {} has evaluation probability {}".format(evi, eval_p[evi].d))

    print(latency)
    import pdb; pdb.set_trace()
<|MERGE_RESOLUTION|>--- conflicted
+++ resolved
@@ -282,11 +282,7 @@
 
     def _profile(self, profiler, n_run=100):
         return 0.0
-<<<<<<< HEAD
-    
-=======
-
->>>>>>> a0f06c66
+
     def call(self, tag=None):
         return self._value_function(None)
 
