"""
Classes for graph based definition of DNN architectures and candidate spaces.
"""

import operator

import nnabla as nn
import nnabla.functions as F

#from nnabla_nas.graph.profiling import *
import numpy as np
from nnabla.initializer import ConstantInitializer
from nnabla.initializer import UniformInitializer
from nnabla.initializer import calc_uniform_lim_glorot

import nnabla_nas.contrib.misc as misc
import nnabla_nas.module as mo
<<<<<<< HEAD
import nnabla_nas.module as smo
=======
>>>>>>> 38801c3b
from nnabla_nas.module.parameter import Parameter


def _get_abs_string_index(obj, idx):
    """Get the absolute index for the list of modules"""
    idx = operator.index(idx)
    if not (-len(obj) <= idx < len(obj)):
        raise IndexError('index {} is out of range'.format(idx))
    if idx < 0:
        idx += len(obj)
    return str(idx)

class Module(mo.Module):
    def __init__(self, name, parent, eval_prob=None, *args, **kwargs):
        """
        A vertice is a computational node in a DNN architecture.
        It has a unique name, and a reference to a graph object where it lives in.
        You can provide collections (a list of strings). A collection is a group
        of vertices which share common properties or belong together because of
        a certain reason.

        :param name: string, the unique name of the vertice which identifies it.
        The name must be unique within the graph the vertice lives in.
        :param parent: list, list of parent vertices
        :collections: list of strings, the collections this vertice belongs to.
        A collection is a group of vertices, which belong together for some
        reason.
        """
        self._parent = None
        self._init_parent(parent)
        self._children      = []
        self._name          = name
        self._value         = None
        self._eval_probs    = None
        self._prof          = None
        self._shape         = None
        self._forward_tag   = False
        if eval_prob is None:
            self._eval_prob = nn.Variable.from_numpy_array(np.array(1.0))
        else:
            self._eval_prob = eval_prob

<<<<<<< HEAD
        if eval_prob is None:
            self._eval_prob = nn.Variable.from_numpy_array(np.array(1.0))
        else:
            self._eval_prob = eval_prob

=======
>>>>>>> 38801c3b
        mo.Module.__init__(self)

    def add_child(self, child):
        self._children.append(child)

    def _init_parent(self, parent):
        if isinstance(parent, Module):
            self._parent = parent
            self._parent.add_child(self)
        else:
            pass

    def _shape_function(self):
        #we build a nummy nnabla graph to infer the shapes
        input = nn.Variable(self.parent.shape)
        dummy_graph  = self.call(input)
        return dummy_graph.shape

    @property
    def shape(self):
        if self._shape is None:
            self._shape = self._shape_function()
        return self._shape

    @property
    def input_shape(self):
       if hasattr(self._parent , '__iter__'):
          return [pi.shape for pi in self._parent]
       else:
          return [self._parent.shape]

    @property
    def name(self):
        """
        A unique name within the graph this vertice lives in
        """
        return self._name

    @property
    def parent(self):
        """
        The parent vertices of this vertice (all vertices which are connected
        with incoming edges).
        """
        return self._parent

    @property
    def children(self):
        """
        The vhild vertices of this vertice (all vertices which are connected
        with outgoing edges).
        """
        return self._children

<<<<<<< HEAD

=======
    
>>>>>>> 38801c3b
    @property
    def training(self):
        r"""The training mode of module."""
        if '_training' not in self.__dict__:
            self.__dict__['_training'] = True
        return self._training
<<<<<<< HEAD

=======
    
>>>>>>> 38801c3b
    @training.setter
    def training(self, mode):
        setattr(self, '_training', mode)
        for k, module in self.modules.items():
            if 'parent' not in k and 'child' not in k:
                module.training = mode

<<<<<<< HEAD
    def call(self, input): #
=======
    def _value_function(self, input):
>>>>>>> 38801c3b
        raise NotImplementedError

    def clear_value(self):
        self._value = None

<<<<<<< HEAD
    def _recursive_call(self):
        if self._value is None:
            self._value = self.call(self.parent())
        #else:
        #    print("reusing graph for {}".format(self.name))
        return self._value

    def __call__(self):
        return self._recursive_call()
=======
    def call(self, tag=None):
        if tag is None or self._forward_tag != tag:
            self._forward_tag   = not(self._forward_tag) #flip the tag
            self._value         = self._value_function(self.parent(self._forward_tag))
        return self._value

    def __call__(self, *args, **kargs):
        return self.call(*args, **kargs)
>>>>>>> 38801c3b

    @property
    def eval_prob(self):
        return self._eval_prob
<<<<<<< HEAD

    @eval_prob.setter
    def eval_prob(self, value):
        self._eval_prob = value
=======

    @eval_prob.setter
    def eval_prob(self, value):
        self._eval_prob = value

    #def _eval_prob_function(self, input):
    #    res = {}
    #
    #    for ii in input:
    #        res[ii] = input[ii]
    #
    #    res.update({self: nn.Variable.from_numpy_array(np.array(1.0))})
    #    return res

    def profile(self, profiler, n_run=100):
        if self._prof is None:
            self._prof = self._profile(profiler, n_run)
        return self._prof

    def _profile(self, profiler, n_run=100):
        input = nn.Variable(shape=self.parent.shape)
        out = self._value_function(input)
        try:
            return float(profiler.profile(out, n_run=n_run))
        except:
            print("Cannot profile module {}!".format(self.name))
            return 0.0
>>>>>>> 38801c3b

    def profile(self, estimator):
        return stop

    def reset_value(self):
        self._value = None

    def get_exp_latency(self, profiler, n_run=10):
        return self.profile(profiler, n_run=n_run)*self.eval_prob

#------------------------------------A graph of StaticModules--------------------------------------
class Graph(mo.ModuleList, Module):
    # Graph is derived from Op, such that we can realize nested graphs!
    def __init__(self, name, parents, eval_prob=None, *args, **kwargs):
        mo.ModuleList.__init__(self, *args, **kwargs)
        Module.__init__(self, name=name, parent=parents, eval_prob=eval_prob)
        self._output = None

    @property
    def output(self):
        return self[-1]

    def _init_parent(self, parent):
        if parent is not None:
            parent_type_mismatch = [not isinstance(pi, Module) for pi in parent]
            self._parent=[]
            if sum(parent_type_mismatch) == 0:
                for pi in parent:
                    self._parent.append(pi)
                    pi._children.append(self)
            else:
                raise Exception('At least one provided parent is not instance of class StaticModule')
        else:
<<<<<<< HEAD
            pass

    def _recursive_call(self): #
        return self.output()
=======
            raise Exception('At least one provided parent is not instance of class StaticModule')

    def clear_value(self):
        for gmi in self._graph_modules:
            gmi.clear_value()

    def clear_probs(self):
        for gmi in self._graph_modules:
            gmi.clear_value()

    def call(self, tag=None):
        return self.output(tag=tag)

    #def eval_probs(self, clear_probs=False):
    #    return self.output.eval_probs(clear_probs=clear_probs)
>>>>>>> 38801c3b

    @property
    def shape(self):
        """
        The output determines the shape of the graph.
        """
        if self._shape is None:
            self._shape = self.output.shape
        return self._shape

    def _profile(self, profiler, n_run=100):
        """
        Compared to a single vertice, we need to profile all vertices which are nested in this graph.
        """
        result = {}
        for mi in self.get_modules():
            if isinstance(mi[1], Module):
                if mi[1] != self and not isinstance(mi[1], Graph):
                    result[mi[1].name] = mi[1].profile(profiler, n_run=n_run)
                else:
                    print("do not profile {}".format(mi[1].name))
        return result

    def __getitem__(self, index):
        if isinstance(index, slice):
            return Graph(name=self._name+ '/'+str(index),
                                  parents=self._parent,
                                  modules=list(self.modules.values())[index])
        index = _get_abs_string_index(self, index)
        return self.modules[index]

    def __delitem__(self, index):
        raise RuntimeError

    def get_exp_latency(self, profiler, n_run=10):
        exp_latency = 0
        for mi in self.modules:
            exp_latency += self.modules[mi].get_exp_latency(profiler, n_run)
        return exp_latency

<<<<<<< HEAD
    def reset_value(self):
        for mi in self.modules:
            try:
                self._value = None
                self.modules[mi].reset_value()
            except:
                pass #dynamic modules have no reset_value

=======
>>>>>>> 38801c3b
#------------------------------------Some basic StaticModules------------------------------
class Input(Module):
    def __init__(self, name, value=None, eval_prob=None, *args, **kwargs):
        """
        An input op to the graph, which can store input values to propagate through the graph. If the input node has
        parent, it is the identity op, which just feeds the aggregated inputs to the output.
        """
        Module.__init__(self, name=name, parent=None, eval_prob=eval_prob)
<<<<<<< HEAD
        self._inp_value = value
        self._shape     = self._inp_value.shape
=======
        self._value     = value
        self._shape     = self._value.shape
>>>>>>> 38801c3b

    def _init_parent(self, parent):
        """
        An input vertice can have no parents
        """
        self._parent = None

<<<<<<< HEAD
    def call(self, inputs):#
        return self._inp_value

    def _recursive_call(self): #
        return self.call(None)



class Identity(mo.Identity, Module):
    def __init__(self, name, parent, eval_prob=None, *args, **kwargs):
        Module.__init__(self, name, parent, eval_prob=eval_prob)

class Zero(mo.Zero, Module):
    def __init__(self, name, parent, eval_prob=None, *args, **kwargs):
        mo.Zero.__init__(self, *args, **kwargs)
        Module.__init__(self, name, parent, eval_prob=eval_prob)
        self._inp_value = nn.Variable.from_numpy_array(np.zeros(self._parent.shape))

    def call(self, input):
        return self._inp_value

    def _recursive_call(self):
        return self.call(None)


class Conv(mo.Conv, Module):
    def __init__(self, name, parent, eval_prob=None, *args, **kwargs):
        mo.Conv.__init__(self, *args, **kwargs)
        Module.__init__(self, name, parent, eval_prob=eval_prob)

class Linear(mo.Linear, Module):
    def __init__(self, name, parent, *args, **kwargs):
        mo.Linear.__init__(self, *args, **kwargs)
        Module.__init__(self, name, parent)

class DwConv(mo.DwConv, Module):
    def __init__(self, name, parent, eval_prob=None, *args, **kwargs):
        mo.DwConv.__init__(self, *args, **kwargs)
        Module.__init__(self, name, parent, eval_prob=eval_prob)

class SepConv(misc.SepConv, Module):
    def __init__(self, name, parent, eval_prob=None, *args, **kwargs):
        misc.SepConv.__init__(self, *args, **kwargs)
        Module.__init__(self, name, parent, eval_prob=eval_prob)

class MaxPool(mo.MaxPool, Module):
    def __init__(self, name, parent, eval_prob=None, *args, **kwargs):
        mo.MaxPool.__init__(self, *args, **kwargs)
        Module.__init__(self, name, parent, eval_prob=eval_prob)

class AvgPool(mo.AvgPool, Module):
    def __init__(self, name, parent, eval_prob=None, *args, **kwargs):
        mo.AvgPool.__init__(self, *args, **kwargs)
        Module.__init__(self, name, parent, eval_prob=eval_prob)

class GlobalAvgPool(mo.GlobalAvgPool, Module):
    def __init__(self, name, parent, eval_prob=None, *args, **kwargs):
        mo.GlobalAvgPool.__init__(self, *args, **kwargs)
        Module.__init__(self, name, parent, eval_prob=eval_prob)

class ReLU(mo.ReLU, Module):
    def __init__(self, name, parent, eval_prob=None, *args, **kwargs):
        mo.ReLU.__init__(self, *args, **kwargs)
        Module.__init__(self, name, parent, eval_prob=eval_prob)
=======
    def _value_function(self, inputs):
        return self._value

    #def eval_probs(self, clear_probs=False):
    #    if clear_probs:
    #        self.clear_eval_probs()
#
#        if self._eval_probs is None:
#            self._eval_probs = self._eval_prob_function(input={})
#        return self._eval_probs

#    def _eval_prob_function(self, input):
#        #The input module has no parents, therefore we only return the evaluation probability of self
#        return {self: nn.Variable.from_numpy_array(np.array(1.0))}

    def clear_value(self):
        """
        We are not allowed to clear the value of an input vertice!
        """
        pass

    def _profile(self, profiler, n_run=100):
        return 0.0

    def call(self, tag=None):
        return self._value_function(None)

class Identity(mo.Identity, Module):
    def __init__(self, name, parent, eval_prob=None, *args, **kwargs):
        mo.Identity.__init__(self, *args, **kwargs)
        Module.__init__(self, name, parent, eval_prob=eval_prob)

    def _value_function(self, input):
        return mo.Identity.call(self, input)

    def call(self, tag=None):
        return Module.call(self, tag=tag)

class Zero(mo.Zero, Module):
    def __init__(self, name, parent, eval_prob=None, *args, **kwargs):
        mo.Zero.__init__(self, *args, **kwargs)
        Module.__init__(self, name, parent, eval_prob=eval_prob)
        self._value = nn.Variable.from_numpy_array(np.zeros(self._parent.shape))

    def _value_function(self, input):
        return self._value

    def call(self, tag=None):
        self._forward_tag = tag
        return self._value_function(None)

    #def _eval_prob_function(self, input): #a zero operation sets the evaluation pobabilities of all parents to 0
    #    return {self: nn.Variable.from_numpy_array(np.array(1.0))}

class Conv(mo.Conv, Module):
    def __init__(self, name, parent, eval_prob=None, *args, **kwargs):
        mo.Conv.__init__(self, *args, **kwargs)
        Module.__init__(self, name, parent, eval_prob=eval_prob)

    def _value_function(self, input):
        return mo.Conv.call(self, input) #change to self.call

    def call(self, tag=None):
        return Module.call(self, tag=tag)

class Linear(mo.Linear, Module):
    def __init__(self, name, parent, *args, **kwargs):
        mo.Linear.__init__(self, *args, **kwargs)
        Module.__init__(self, name, parent)

    def _value_function(self, input):
        return mo.Linear.call(self, input)

    def call(self, tag=None):
        return Module.call(self, tag=tag)

class DwConv(mo.DwConv, Module):
    def __init__(self, name, parent, eval_prob=None, *args, **kwargs):
        mo.DwConv.__init__(self, *args, **kwargs)
        Module.__init__(self, name, parent, eval_prob=eval_prob)

    def _value_function(self, input):
        return mo.DwConv.call(self, input)

    def call(self, tag=None):
        return Module.call(self, tag=tag)

#class SepConv(misc.SepConv, Module):
#    def __init__(self, name, parent, eval_prob=None, *args, **kwargs):
#        misc.SepConv.__init__(self, *args, **kwargs)
#        Module.__init__(self, name, parent, eval_prob=eval_prob)

#    def _value_function(self, input):
#        return misc.SepConv.call(self, input)

#    def call(self, tag=None):
#        return Module.call(self, tag=tag)

class MaxPool(mo.MaxPool, Module):
    def __init__(self, name, parent, eval_prob=None, *args, **kwargs):
        mo.MaxPool.__init__(self, *args, **kwargs)
        Module.__init__(self, name, parent, eval_prob=eval_prob)

    def _value_function(self, input):
        return mo.MaxPool.call(self, input)

    def call(self, tag=None):
        return Module.call(self, tag=tag)

class AvgPool(mo.AvgPool, Module):
    def __init__(self, name, parent, eval_prob=None, *args, **kwargs):
        mo.AvgPool.__init__(self, *args, **kwargs)
        Module.__init__(self, name, parent, eval_prob=eval_prob)

    def _value_function(self, input):
        return mo.AvgPool.call(self, input)

    def call(self, tag=None):
        return Module.call(self, tag=tag)

class GlobalAvgPool(mo.GlobalAvgPool, Module):
    def __init__(self, name, parent, eval_prob=None, *args, **kwargs):
        mo.GlobalAvgPool.__init__(self, *args, **kwargs)
        Module.__init__(self, name, parent, eval_prob=eval_prob)

    def _value_function(self, input):
        return mo.GlobalAvgPool.call(self, input)

    def call(self, tag=None):
        return Module.call(self, tag=tag)

class ReLU(mo.ReLU, Module):
    def __init__(self, name, parent, eval_prob=None, *args, **kwargs):
        mo.ReLU.__init__(self, *args, **kwargs)
        Module.__init__(self, name, parent, eval_prob=eval_prob)

    def _value_function(self, input):
        return mo.ReLU.call(self, input)

    def call(self, tag=None):
        return Module.call(self, tag=tag)
>>>>>>> 38801c3b

class Dropout(mo.Dropout, Module):
    def __init__(self, name, parent, *args, **kwargs):
        mo.Dropout.__init__(self, *args, **kwargs)
        Module.__init__(self, name, parent)

<<<<<<< HEAD
class BatchNormalization(mo.BatchNormalization, Module):
    def __init__(self, name, parent, eval_prob=None, *args, **kwargs):
        mo.BatchNormalization.__init__(self, *args, **kwargs)
        Module.__init__(self, name, parent, eval_prob=eval_prob)

=======
    def _value_function(self, input):
        return mo.Dropout.call(self, input)

    def call(self, tag=None):
        return Module.call(self, tag=tag)

class BatchNormalization(mo.BatchNormalization, Module):
    def __init__(self, name, parent, eval_prob=None, *args, **kwargs):
        mo.BatchNormalization.__init__(self, *args, **kwargs)
        Module.__init__(self, name, parent, eval_prob=eval_prob)

    def _value_function(self, input):
        return mo.BatchNormalization.call(self, input)

    def call(self, tag=None):
        return Module.call(self, tag=tag)

>>>>>>> 38801c3b
class Merging(mo.Merging, Module):
    def __init__(self, name, parents, mode, eval_prob=None, axis=1):
        mo.Merging.__init__(self, mode, axis)
        Module.__init__(self, name, parents, eval_prob=eval_prob)

    def _init_parent(self, parent):
        #we allow for multiple parents!
        parent_type_mismatch = [not isinstance(pi, Module) for pi in parent]
        self._parent=[]
        if sum(parent_type_mismatch) == 0:
            for pi in parent:
                self._parent.append(pi)
                pi._children.append(self)
        else:
            raise Exception('At least one provided parent is not a static module!')

<<<<<<< HEAD
    def _recursive_call(self):
        if self._value is None:
            self._value         = self.call(*[pi() for pi in self.parent])
        return self._value

=======
    def call(self, tag=None):
        if tag is None or self._forward_tag != tag:
            self._forward_tag   = not(self._forward_tag) #flip the tag
            self._value         = self._value_function([pi(self._forward_tag) for pi in self.parent])
        return self._value

    #def eval_probs(self, clear_probs=False):
    #    if clear_probs:
    #        self.clear_eval_probs()
#
#        if self._eval_probs is None:
#            self._eval_probs = self._eval_prob_function([pi.eval_probs(clear_probs) for pi in self.parent])
#        return self._eval_probs

 #   def _eval_prob_function(self, input):
 #       res = {}
 #       for i, inpi in enumerate(input):  # dictionary
 #           for inpii in inpi: #dictionary element
 #               if inpii in res:
 #                   res[inpii].append(inpi[inpii])
 #               else:
 #                   res.update({inpii: [inpi[inpii]]})
#
#        for resi in res:
#            res[resi] = 1.0 - F.prod(1.0 - F.stack(*res[resi]))
#
#        res.update({self: nn.Variable.from_numpy_array(np.array(1.0))})
#        return res

    def _value_function(self, input):
        return mo.Merging.call(self,*input)

>>>>>>> 38801c3b
    def _shape_function(self):
        #we build a nummy nnabla graph to infer the shapes
        inputs = [nn.Variable(pi.shape) for pi in self.parent]
        dummy_graph  = self.call(*inputs)
        return dummy_graph.shape

<<<<<<< HEAD
=======
    def _profile(self, profiler, n_run=100):
        inputs = [nn.Variable(shape=pi.shape) for pi in self.parent]
        out = self._value_function(inputs)
        try:
            return float(profiler.profile(out, n_run=n_run))
        except:
            print("Cannot profile module {}!".format(self.name))
            return 0.0


>>>>>>> 38801c3b
class Join(Module):
    def __init__(self, name, parents, join_parameters, mode='linear', *args, **kwargs):
        """
        :param join_parameters: nnabla variable of shape (#parents,1), the logits for the join operations
        :param mode: string, the mode we use to join (linear, sample, max)
        """
        if len(parents) < 2:
            raise Exception("Join vertice {} must have at least 2 inputs, but has {}.".format(self.name, len(parent)))

        self._supported_modes =['linear', 'sample', 'max']
        self.mode = mode

        if join_parameters.size == len(parents):
            self._join_parameters = join_parameters
        else:
            raise Exception("The number of provided join parameters does not match the number of parents")
        self._sel_p = F.softmax(self._join_parameters)

        Module.__init__(self, name=name, parent=parents, *args, **kwargs)

    def _init_parent(self, parent):
        #we allow for multiple parents!
        parent_type_mismatch = [not isinstance(pi, Module) for pi in parent]
        self._parent=[]
        if sum(parent_type_mismatch) == 0:
            for pi in parent:
                self._parent.append(pi)
                pi._children.append(self)
        else:
            raise Exception('At least one provided parent is not a static module!')

    @property
    def mode(self):
        return self._mode

    @mode.setter
    def mode(self, m):
        if m in self._supported_modes:
            self._mode = m
        else:
            raise Exception("Join only supports the modes: {}".format(self._supported_modes))

    def call(self, input):
        """
        Aggregates all input tensors to one single input tensor (summing them up)
        """
        res = 0.0
        if self.mode == 'linear':
            for pi, inpi in zip(self._sel_p, input):
                res += pi.reshape((1,)*len(inpi.shape)) * inpi
        elif self.mode == 'sample' or self.mode == 'max':
            res = input
        return res

<<<<<<< HEAD
    def _recursive_call(self):
        if self._value is None:
            if self.mode == 'linear':
                self._value = self.call([pi() for pi in self.parent])
            elif self.mode == 'sample':
                self._sel_p.forward()
                self._idx = np.random.choice(len(self.parent), 1, p=self._sel_p.d)[0]
                self._value = self.call(self.parent[self._idx]())
            elif self.mode == 'max':
                self._idx = np.argmax(self._join_parameters.d)
                self._value = self.call(self.parent[self._idx]())
        #print(self._value)
        return self._value

=======
    def call(self, tag=None):
        if tag is None or self._forward_tag != tag:
            self._forward_tag   = not(self._forward_tag) #flip the tag
            self._value         = self._value_function([pi(self._forward_tag) for pi in self.parent])
        return self._value

    #def eval_probs(self, clear_probs=False):
    #    if clear_probs:
    #        self.clear_eval_probs()
#
#        if self._eval_probs is None:
#            self._eval_probs = self._eval_prob_function([pi.eval_probs(clear_probs) for pi in self.parent])
#        return self._eval_probs

 #   def _eval_prob_function(self, input):
 #       res = {}
 #       for i, inpi in enumerate(input):  # dictionary
 #           for inpii in inpi: #dictionary element
 #               if inpii in res:
 #               # we need to multiply all the evaluation probabilities of one input with the corresponding selection #probability
 #                   res[inpii] += inpi[inpii] * self._sel_p[i]
 #               else:
 #                   res.update({inpii: inpi[inpii] * self._sel_p[i]})
 #       res.update({self: nn.Variable.from_numpy_array(np.array(1.0))})
 #       return res

>>>>>>> 38801c3b
    def _shape_function(self):
        #we build a nummy nnabla graph to infer the shapes
        inputs = [nn.Variable(pi.shape) for pi in self.parent]
        dummy_graph  = self.call(inputs)
        return dummy_graph.shape

<<<<<<< HEAD
=======
    def _profile(self, profiler, n_run=100):
        inputs = [nn.Variable(shape=pi.shape) for pi in self.parent]
        out = self._value_function(inputs)
        try:
            return float(profiler.profile(out, n_run=n_run))
        except:
            print("Cannot profile module {}!".format(self.name))
            return 0.0

>>>>>>> 38801c3b

if __name__ == '__main__':
    from nnabla_nas.module.static import NNablaProfiler
    from nnabla_nas.utils import LatencyEstimator

    class MyGraph(Graph):
        def __init__(self, name, parents):
            Graph.__init__(self, name=name, parents=parents)

            join_param = Parameter(shape=(3,))
            join_prob  = F.softmax(join_param)

            self.append(Input(name='input_2', value=nn.Variable((10,20,32,32)),
                        eval_prob=join_prob[0]+join_prob[1]))
            self.append(Conv(name='conv', parent=self[-1], in_channels=20, out_channels=20, kernel=(3,3), pad=(1,1),
                        eval_prob=join_prob[0]))
            self.append(Input(name='input_3', value=nn.Variable((10,20,32,32)),
                        eval_prob=join_prob[2]))
            self.append(Join(name='join',
                             parents=self,
                             mode='linear',
                             join_parameters=join_param))
            #self.append(Join(name='join', parent=self[-1], join_parameters=Parameter(shape=(2,))))
#            self.append(Merge(name='merge', parent=[self[-1], self[0]]))

    input_module_1 = Input(name='input_1', value=nn.Variable((10,20,32,32)))
    myGraph = MyGraph(name='myGraph', parents=[input_module_1])
    out = myGraph()

    sliced = myGraph[:1]

    prof = LatencyEstimator()
    lat = prof.predict(myGraph.modules['1'])
    print("latency of module {} is {}".format(myGraph.modules['1'].name, lat))

    eval_p = {gm: myGraph.modules[gm].eval_prob for gm in myGraph.modules}
    for evi in eval_p:
        try:
            eval_p[evi].forward()
        except:
            pass
        print("Module {} has evaluation probability {}".format(evi, eval_p[evi].d))

    import pdb; pdb.set_trace()<|MERGE_RESOLUTION|>--- conflicted
+++ resolved
@@ -6,7 +6,6 @@
 
 import nnabla as nn
 import nnabla.functions as F
-
 #from nnabla_nas.graph.profiling import *
 import numpy as np
 from nnabla.initializer import ConstantInitializer
@@ -14,11 +13,7 @@
 from nnabla.initializer import calc_uniform_lim_glorot
 
 import nnabla_nas.contrib.misc as misc
-import nnabla_nas.module as mo
-<<<<<<< HEAD
 import nnabla_nas.module as smo
-=======
->>>>>>> 38801c3b
 from nnabla_nas.module.parameter import Parameter
 
 
@@ -55,20 +50,12 @@
         self._eval_probs    = None
         self._prof          = None
         self._shape         = None
-        self._forward_tag   = False
+
         if eval_prob is None:
             self._eval_prob = nn.Variable.from_numpy_array(np.array(1.0))
         else:
             self._eval_prob = eval_prob
 
-<<<<<<< HEAD
-        if eval_prob is None:
-            self._eval_prob = nn.Variable.from_numpy_array(np.array(1.0))
-        else:
-            self._eval_prob = eval_prob
-
-=======
->>>>>>> 38801c3b
         mo.Module.__init__(self)
 
     def add_child(self, child):
@@ -123,22 +110,14 @@
         """
         return self._children
 
-<<<<<<< HEAD
-
-=======
-    
->>>>>>> 38801c3b
+
     @property
     def training(self):
         r"""The training mode of module."""
         if '_training' not in self.__dict__:
             self.__dict__['_training'] = True
         return self._training
-<<<<<<< HEAD
-
-=======
-    
->>>>>>> 38801c3b
+
     @training.setter
     def training(self, mode):
         setattr(self, '_training', mode)
@@ -146,17 +125,12 @@
             if 'parent' not in k and 'child' not in k:
                 module.training = mode
 
-<<<<<<< HEAD
     def call(self, input): #
-=======
-    def _value_function(self, input):
->>>>>>> 38801c3b
         raise NotImplementedError
 
     def clear_value(self):
         self._value = None
 
-<<<<<<< HEAD
     def _recursive_call(self):
         if self._value is None:
             self._value = self.call(self.parent())
@@ -166,63 +140,20 @@
 
     def __call__(self):
         return self._recursive_call()
-=======
-    def call(self, tag=None):
-        if tag is None or self._forward_tag != tag:
-            self._forward_tag   = not(self._forward_tag) #flip the tag
-            self._value         = self._value_function(self.parent(self._forward_tag))
-        return self._value
-
-    def __call__(self, *args, **kargs):
-        return self.call(*args, **kargs)
->>>>>>> 38801c3b
 
     @property
     def eval_prob(self):
         return self._eval_prob
-<<<<<<< HEAD
 
     @eval_prob.setter
     def eval_prob(self, value):
         self._eval_prob = value
-=======
-
-    @eval_prob.setter
-    def eval_prob(self, value):
-        self._eval_prob = value
-
-    #def _eval_prob_function(self, input):
-    #    res = {}
-    #
-    #    for ii in input:
-    #        res[ii] = input[ii]
-    #
-    #    res.update({self: nn.Variable.from_numpy_array(np.array(1.0))})
-    #    return res
-
-    def profile(self, profiler, n_run=100):
-        if self._prof is None:
-            self._prof = self._profile(profiler, n_run)
-        return self._prof
-
-    def _profile(self, profiler, n_run=100):
-        input = nn.Variable(shape=self.parent.shape)
-        out = self._value_function(input)
-        try:
-            return float(profiler.profile(out, n_run=n_run))
-        except:
-            print("Cannot profile module {}!".format(self.name))
-            return 0.0
->>>>>>> 38801c3b
 
     def profile(self, estimator):
         return stop
 
     def reset_value(self):
         self._value = None
-
-    def get_exp_latency(self, profiler, n_run=10):
-        return self.profile(profiler, n_run=n_run)*self.eval_prob
 
 #------------------------------------A graph of StaticModules--------------------------------------
 class Graph(mo.ModuleList, Module):
@@ -247,28 +178,10 @@
             else:
                 raise Exception('At least one provided parent is not instance of class StaticModule')
         else:
-<<<<<<< HEAD
             pass
 
     def _recursive_call(self): #
         return self.output()
-=======
-            raise Exception('At least one provided parent is not instance of class StaticModule')
-
-    def clear_value(self):
-        for gmi in self._graph_modules:
-            gmi.clear_value()
-
-    def clear_probs(self):
-        for gmi in self._graph_modules:
-            gmi.clear_value()
-
-    def call(self, tag=None):
-        return self.output(tag=tag)
-
-    #def eval_probs(self, clear_probs=False):
-    #    return self.output.eval_probs(clear_probs=clear_probs)
->>>>>>> 38801c3b
 
     @property
     def shape(self):
@@ -309,7 +222,6 @@
             exp_latency += self.modules[mi].get_exp_latency(profiler, n_run)
         return exp_latency
 
-<<<<<<< HEAD
     def reset_value(self):
         for mi in self.modules:
             try:
@@ -318,8 +230,6 @@
             except:
                 pass #dynamic modules have no reset_value
 
-=======
->>>>>>> 38801c3b
 #------------------------------------Some basic StaticModules------------------------------
 class Input(Module):
     def __init__(self, name, value=None, eval_prob=None, *args, **kwargs):
@@ -328,13 +238,8 @@
         parent, it is the identity op, which just feeds the aggregated inputs to the output.
         """
         Module.__init__(self, name=name, parent=None, eval_prob=eval_prob)
-<<<<<<< HEAD
         self._inp_value = value
         self._shape     = self._inp_value.shape
-=======
-        self._value     = value
-        self._shape     = self._value.shape
->>>>>>> 38801c3b
 
     def _init_parent(self, parent):
         """
@@ -342,7 +247,6 @@
         """
         self._parent = None
 
-<<<<<<< HEAD
     def call(self, inputs):#
         return self._inp_value
 
@@ -407,180 +311,17 @@
     def __init__(self, name, parent, eval_prob=None, *args, **kwargs):
         mo.ReLU.__init__(self, *args, **kwargs)
         Module.__init__(self, name, parent, eval_prob=eval_prob)
-=======
-    def _value_function(self, inputs):
-        return self._value
-
-    #def eval_probs(self, clear_probs=False):
-    #    if clear_probs:
-    #        self.clear_eval_probs()
-#
-#        if self._eval_probs is None:
-#            self._eval_probs = self._eval_prob_function(input={})
-#        return self._eval_probs
-
-#    def _eval_prob_function(self, input):
-#        #The input module has no parents, therefore we only return the evaluation probability of self
-#        return {self: nn.Variable.from_numpy_array(np.array(1.0))}
-
-    def clear_value(self):
-        """
-        We are not allowed to clear the value of an input vertice!
-        """
-        pass
-
-    def _profile(self, profiler, n_run=100):
-        return 0.0
-
-    def call(self, tag=None):
-        return self._value_function(None)
-
-class Identity(mo.Identity, Module):
-    def __init__(self, name, parent, eval_prob=None, *args, **kwargs):
-        mo.Identity.__init__(self, *args, **kwargs)
-        Module.__init__(self, name, parent, eval_prob=eval_prob)
-
-    def _value_function(self, input):
-        return mo.Identity.call(self, input)
-
-    def call(self, tag=None):
-        return Module.call(self, tag=tag)
-
-class Zero(mo.Zero, Module):
-    def __init__(self, name, parent, eval_prob=None, *args, **kwargs):
-        mo.Zero.__init__(self, *args, **kwargs)
-        Module.__init__(self, name, parent, eval_prob=eval_prob)
-        self._value = nn.Variable.from_numpy_array(np.zeros(self._parent.shape))
-
-    def _value_function(self, input):
-        return self._value
-
-    def call(self, tag=None):
-        self._forward_tag = tag
-        return self._value_function(None)
-
-    #def _eval_prob_function(self, input): #a zero operation sets the evaluation pobabilities of all parents to 0
-    #    return {self: nn.Variable.from_numpy_array(np.array(1.0))}
-
-class Conv(mo.Conv, Module):
-    def __init__(self, name, parent, eval_prob=None, *args, **kwargs):
-        mo.Conv.__init__(self, *args, **kwargs)
-        Module.__init__(self, name, parent, eval_prob=eval_prob)
-
-    def _value_function(self, input):
-        return mo.Conv.call(self, input) #change to self.call
-
-    def call(self, tag=None):
-        return Module.call(self, tag=tag)
-
-class Linear(mo.Linear, Module):
-    def __init__(self, name, parent, *args, **kwargs):
-        mo.Linear.__init__(self, *args, **kwargs)
-        Module.__init__(self, name, parent)
-
-    def _value_function(self, input):
-        return mo.Linear.call(self, input)
-
-    def call(self, tag=None):
-        return Module.call(self, tag=tag)
-
-class DwConv(mo.DwConv, Module):
-    def __init__(self, name, parent, eval_prob=None, *args, **kwargs):
-        mo.DwConv.__init__(self, *args, **kwargs)
-        Module.__init__(self, name, parent, eval_prob=eval_prob)
-
-    def _value_function(self, input):
-        return mo.DwConv.call(self, input)
-
-    def call(self, tag=None):
-        return Module.call(self, tag=tag)
-
-#class SepConv(misc.SepConv, Module):
-#    def __init__(self, name, parent, eval_prob=None, *args, **kwargs):
-#        misc.SepConv.__init__(self, *args, **kwargs)
-#        Module.__init__(self, name, parent, eval_prob=eval_prob)
-
-#    def _value_function(self, input):
-#        return misc.SepConv.call(self, input)
-
-#    def call(self, tag=None):
-#        return Module.call(self, tag=tag)
-
-class MaxPool(mo.MaxPool, Module):
-    def __init__(self, name, parent, eval_prob=None, *args, **kwargs):
-        mo.MaxPool.__init__(self, *args, **kwargs)
-        Module.__init__(self, name, parent, eval_prob=eval_prob)
-
-    def _value_function(self, input):
-        return mo.MaxPool.call(self, input)
-
-    def call(self, tag=None):
-        return Module.call(self, tag=tag)
-
-class AvgPool(mo.AvgPool, Module):
-    def __init__(self, name, parent, eval_prob=None, *args, **kwargs):
-        mo.AvgPool.__init__(self, *args, **kwargs)
-        Module.__init__(self, name, parent, eval_prob=eval_prob)
-
-    def _value_function(self, input):
-        return mo.AvgPool.call(self, input)
-
-    def call(self, tag=None):
-        return Module.call(self, tag=tag)
-
-class GlobalAvgPool(mo.GlobalAvgPool, Module):
-    def __init__(self, name, parent, eval_prob=None, *args, **kwargs):
-        mo.GlobalAvgPool.__init__(self, *args, **kwargs)
-        Module.__init__(self, name, parent, eval_prob=eval_prob)
-
-    def _value_function(self, input):
-        return mo.GlobalAvgPool.call(self, input)
-
-    def call(self, tag=None):
-        return Module.call(self, tag=tag)
-
-class ReLU(mo.ReLU, Module):
-    def __init__(self, name, parent, eval_prob=None, *args, **kwargs):
-        mo.ReLU.__init__(self, *args, **kwargs)
-        Module.__init__(self, name, parent, eval_prob=eval_prob)
-
-    def _value_function(self, input):
-        return mo.ReLU.call(self, input)
-
-    def call(self, tag=None):
-        return Module.call(self, tag=tag)
->>>>>>> 38801c3b
 
 class Dropout(mo.Dropout, Module):
     def __init__(self, name, parent, *args, **kwargs):
         mo.Dropout.__init__(self, *args, **kwargs)
         Module.__init__(self, name, parent)
 
-<<<<<<< HEAD
 class BatchNormalization(mo.BatchNormalization, Module):
     def __init__(self, name, parent, eval_prob=None, *args, **kwargs):
         mo.BatchNormalization.__init__(self, *args, **kwargs)
         Module.__init__(self, name, parent, eval_prob=eval_prob)
 
-=======
-    def _value_function(self, input):
-        return mo.Dropout.call(self, input)
-
-    def call(self, tag=None):
-        return Module.call(self, tag=tag)
-
-class BatchNormalization(mo.BatchNormalization, Module):
-    def __init__(self, name, parent, eval_prob=None, *args, **kwargs):
-        mo.BatchNormalization.__init__(self, *args, **kwargs)
-        Module.__init__(self, name, parent, eval_prob=eval_prob)
-
-    def _value_function(self, input):
-        return mo.BatchNormalization.call(self, input)
-
-    def call(self, tag=None):
-        return Module.call(self, tag=tag)
-
->>>>>>> 38801c3b
 class Merging(mo.Merging, Module):
     def __init__(self, name, parents, mode, eval_prob=None, axis=1):
         mo.Merging.__init__(self, mode, axis)
@@ -597,65 +338,17 @@
         else:
             raise Exception('At least one provided parent is not a static module!')
 
-<<<<<<< HEAD
     def _recursive_call(self):
         if self._value is None:
             self._value         = self.call(*[pi() for pi in self.parent])
         return self._value
 
-=======
-    def call(self, tag=None):
-        if tag is None or self._forward_tag != tag:
-            self._forward_tag   = not(self._forward_tag) #flip the tag
-            self._value         = self._value_function([pi(self._forward_tag) for pi in self.parent])
-        return self._value
-
-    #def eval_probs(self, clear_probs=False):
-    #    if clear_probs:
-    #        self.clear_eval_probs()
-#
-#        if self._eval_probs is None:
-#            self._eval_probs = self._eval_prob_function([pi.eval_probs(clear_probs) for pi in self.parent])
-#        return self._eval_probs
-
- #   def _eval_prob_function(self, input):
- #       res = {}
- #       for i, inpi in enumerate(input):  # dictionary
- #           for inpii in inpi: #dictionary element
- #               if inpii in res:
- #                   res[inpii].append(inpi[inpii])
- #               else:
- #                   res.update({inpii: [inpi[inpii]]})
-#
-#        for resi in res:
-#            res[resi] = 1.0 - F.prod(1.0 - F.stack(*res[resi]))
-#
-#        res.update({self: nn.Variable.from_numpy_array(np.array(1.0))})
-#        return res
-
-    def _value_function(self, input):
-        return mo.Merging.call(self,*input)
-
->>>>>>> 38801c3b
     def _shape_function(self):
         #we build a nummy nnabla graph to infer the shapes
         inputs = [nn.Variable(pi.shape) for pi in self.parent]
         dummy_graph  = self.call(*inputs)
         return dummy_graph.shape
 
-<<<<<<< HEAD
-=======
-    def _profile(self, profiler, n_run=100):
-        inputs = [nn.Variable(shape=pi.shape) for pi in self.parent]
-        out = self._value_function(inputs)
-        try:
-            return float(profiler.profile(out, n_run=n_run))
-        except:
-            print("Cannot profile module {}!".format(self.name))
-            return 0.0
-
-
->>>>>>> 38801c3b
 class Join(Module):
     def __init__(self, name, parents, join_parameters, mode='linear', *args, **kwargs):
         """
@@ -710,7 +403,6 @@
             res = input
         return res
 
-<<<<<<< HEAD
     def _recursive_call(self):
         if self._value is None:
             if self.mode == 'linear':
@@ -725,52 +417,12 @@
         #print(self._value)
         return self._value
 
-=======
-    def call(self, tag=None):
-        if tag is None or self._forward_tag != tag:
-            self._forward_tag   = not(self._forward_tag) #flip the tag
-            self._value         = self._value_function([pi(self._forward_tag) for pi in self.parent])
-        return self._value
-
-    #def eval_probs(self, clear_probs=False):
-    #    if clear_probs:
-    #        self.clear_eval_probs()
-#
-#        if self._eval_probs is None:
-#            self._eval_probs = self._eval_prob_function([pi.eval_probs(clear_probs) for pi in self.parent])
-#        return self._eval_probs
-
- #   def _eval_prob_function(self, input):
- #       res = {}
- #       for i, inpi in enumerate(input):  # dictionary
- #           for inpii in inpi: #dictionary element
- #               if inpii in res:
- #               # we need to multiply all the evaluation probabilities of one input with the corresponding selection #probability
- #                   res[inpii] += inpi[inpii] * self._sel_p[i]
- #               else:
- #                   res.update({inpii: inpi[inpii] * self._sel_p[i]})
- #       res.update({self: nn.Variable.from_numpy_array(np.array(1.0))})
- #       return res
-
->>>>>>> 38801c3b
     def _shape_function(self):
         #we build a nummy nnabla graph to infer the shapes
         inputs = [nn.Variable(pi.shape) for pi in self.parent]
         dummy_graph  = self.call(inputs)
         return dummy_graph.shape
 
-<<<<<<< HEAD
-=======
-    def _profile(self, profiler, n_run=100):
-        inputs = [nn.Variable(shape=pi.shape) for pi in self.parent]
-        out = self._value_function(inputs)
-        try:
-            return float(profiler.profile(out, n_run=n_run))
-        except:
-            print("Cannot profile module {}!".format(self.name))
-            return 0.0
-
->>>>>>> 38801c3b
 
 if __name__ == '__main__':
     from nnabla_nas.module.static import NNablaProfiler
