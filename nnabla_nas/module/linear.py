import nnabla.functions as F
from nnabla.initializer import ConstantInitializer
from nnabla.initializer import UniformInitializer
from nnabla.initializer import calc_uniform_lim_glorot

from .module import Module
from .parameter import Parameter


class Linear(Module):
    r"""Linear layer.
    Applies a linear transformation to the incoming data: :math:`y = xA^T + b`

    Args:
        in_features (int): The size of each input sample.
        in_features (int): The size of each output sample.
        base_axis (int, optional): Dimensions up to `base_axis` are treated as
            the sample dimensions. Defaults to 1.
        w_init (:obj:`nnabla.initializer.BaseInitializer` or
            :obj:`numpy.ndarray`): Initializer for weight. By default, it is
            initialized with :obj:`nnabla.initializer.UniformInitializer`
            within the range determined by
            :obj:`nnabla.initializer.calc_uniform_lim_glorot`.
        b_init (:obj:`nnabla.initializer.BaseInitializer` or
            :obj:`numpy.ndarray`): Initializer for bias. By default, it is
            initialized with zeros if `with_bias` is `True`.
        rng (numpy.random.RandomState): Random generator for Initializer.
        with_bias (bool): Specify whether to include the bias term.
    """

    def __init__(self, in_features, out_features, base_axis=1, w_init=None,
                 b_init=None, rng=None, bias=True):
<<<<<<< HEAD
        Module.__init__(self)

=======
>>>>>>> c5dff32d
        if w_init is None:
            w_init = UniformInitializer(
                calc_uniform_lim_glorot(in_features, out_features), rng=rng)
        self._W = Parameter((in_features, out_features), initializer=w_init)
        self._b = None

        if bias:
            if b_init is None:
                b_init = ConstantInitializer()
            self._b = Parameter((out_features, ), initializer=b_init)

        self._base_axis = base_axis
        self._in_features = in_features
        self._out_features = out_features

    def call(self, input):
        return F.affine(input, self._W, self._b, self._base_axis)

    def extra_repr(self):
        return (f'in_features={self._in_features}, '
                f'out_features={self._out_features}, '
                f'base_axis={self._base_axis}, '
                f'bias={self._b is not None}')<|MERGE_RESOLUTION|>--- conflicted
+++ resolved
@@ -30,11 +30,7 @@
 
     def __init__(self, in_features, out_features, base_axis=1, w_init=None,
                  b_init=None, rng=None, bias=True):
-<<<<<<< HEAD
-        Module.__init__(self)
 
-=======
->>>>>>> c5dff32d
         if w_init is None:
             w_init = UniformInitializer(
                 calc_uniform_lim_glorot(in_features, out_features), rng=rng)
