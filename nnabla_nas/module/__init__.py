from .batchnorm import BatchNormalization
from .container import ModuleList, ParameterList, Sequential
from .convolution import Conv, DwConv
from .identity import Identity
from .linear import Linear
<<<<<<< HEAD
from .mixop import MixedOp
from .model import Model
from .module import Module, ModuleList, Sequential
from .static_module import StaticModule
=======
from .merging import Merging
from .module import Module
>>>>>>> 02e28867
from .parameter import Parameter
from .pooling import AvgPool, GlobalAvgPool, MaxPool
from .relu import LeakyReLU, ReLU, ReLU6
from .zero import Zero

__all__ = [
    'Parameter',
    'Module',
<<<<<<< HEAD
    'StaticModule'
    'Model',
=======
>>>>>>> 02e28867
    'Sequential',
    'ModuleList',
    'ParameterList',
    'Identity',
    'Zero',
    'Merging',
    'AvgPool',
    'MaxPool',
    'GlobalAvgPool',
    'Conv',
    'DwConv',
    'BatchNormalization',
    'Linear',
    'ReLU',
    'ReLU6',
    'LeakyReLU'
]<|MERGE_RESOLUTION|>--- conflicted
+++ resolved
@@ -3,15 +3,8 @@
 from .convolution import Conv, DwConv
 from .identity import Identity
 from .linear import Linear
-<<<<<<< HEAD
-from .mixop import MixedOp
-from .model import Model
-from .module import Module, ModuleList, Sequential
-from .static_module import StaticModule
-=======
 from .merging import Merging
 from .module import Module
->>>>>>> 02e28867
 from .parameter import Parameter
 from .pooling import AvgPool, GlobalAvgPool, MaxPool
 from .relu import LeakyReLU, ReLU, ReLU6
@@ -20,11 +13,6 @@
 __all__ = [
     'Parameter',
     'Module',
-<<<<<<< HEAD
-    'StaticModule'
-    'Model',
-=======
->>>>>>> 02e28867
     'Sequential',
     'ModuleList',
     'ParameterList',
